<?xml version="1.0" encoding="UTF-8"?>
<project xmlns="http://maven.apache.org/POM/4.0.0" xmlns:xsi="http://www.w3.org/2001/XMLSchema-instance" xsi:schemaLocation="http://maven.apache.org/POM/4.0.0 http://maven.apache.org/xsd/maven-4.0.0.xsd">
    <modelVersion>4.0.0</modelVersion>

    <groupId>org.liquibase</groupId>
    <artifactId>liquibase-parent</artifactId>
<<<<<<< HEAD
    <version>4.0.0-SNAPSHOT</version>
=======
    <version>3.5.0-SNAPSHOT</version>
>>>>>>> 909e1e48
    <packaging>pom</packaging>

    <name>Liquibase Parent Configuration</name>
    <description>Liquibase is a tool for managing and executing database changes.</description>
    <url>http://www.liquibase.org</url>

    <organization>
        <name>Liquibase.org</name>
        <url>http://www.liquibase.org</url>
    </organization>

    <licenses>
        <license>
            <url>http://www.apache.org/licenses/LICENSE-2.0</url>
            <name>Apache License, Version 2.0</name>
        </license>
    </licenses>

    <issueManagement>
        <url>http://liquibase.jira.com/browse/CORE</url>
    </issueManagement>

    <scm>
        <connection>scm:git:git@github.com:liquibase/liquibase.git</connection>
        <url>scm:git:git@github.com:liquibase/liquibase.git</url>
        <developerConnection>scm:git:git@github.com:liquibase/liquibase.git</developerConnection>
      <tag>HEAD</tag>
  </scm>

    <developers>
       <developer>
         <id>nvoxland</id>
         <name>Nathan Voxland</name>
         <email>nathan@voxland.net</email>
         <url>http://nathan.voxland.net</url>
         <organizationUrl>http://nathan.voxland.net/</organizationUrl>
         <roles>
           <role>architect</role>
           <role>developer</role>
         </roles>
         <timezone>-6</timezone>
       </developer>
     </developers>

    <properties>
        <maven.build.timestamp.format>E MMM dd hh:mm:ss zzz yyyy</maven.build.timestamp.format>
        <build.timestamp>${maven.build.timestamp}</build.timestamp>
        <project.build.sourceEncoding>UTF-8</project.build.sourceEncoding>
    </properties>

    <modules>
        <module>liquibase-core</module>
        <module>liquibase-maven-plugin</module>
        <module>liquibase-osgi</module>
        <module>liquibase-cdi</module>
        <module>liquibase-integration-tests</module>
        <module>liquibase-debian</module>
    </modules>

    <dependencyManagement>
        <dependencies>

            <dependency>
                <groupId>org.apache.maven</groupId>
                <artifactId>maven-plugin-api</artifactId>
                <version>2.0</version>
            </dependency>

            <dependency>
                <groupId>org.apache.maven</groupId>
                <artifactId>maven-project</artifactId>
                <version>2.0</version>
            </dependency>

            <dependency>
                <groupId>org.apache.maven.shared</groupId>
                <artifactId>maven-plugin-testing-harness</artifactId>
                <version>1.1</version>
                <scope>test</scope>
            </dependency>

            <dependency>
                <groupId>org.jboss.weld.se</groupId>
                <artifactId>weld-se</artifactId>
                <version>1.1.8.Final</version>
                <scope>test</scope>
            </dependency>

            <dependency>
                <groupId>junit</groupId>
                <artifactId>junit</artifactId>
                <version>4.11</version>
                <scope>test</scope>
            </dependency>

            <dependency>
                <groupId>org.hamcrest</groupId>
                <artifactId>hamcrest-library</artifactId>
                <version>1.3</version>
                <scope>test</scope>
            </dependency>

            <dependency>
                <groupId>org.mockito</groupId>
                <artifactId>mockito-core</artifactId>
                <version>1.9.5</version>
                <scope>test</scope>
            </dependency>

            <dependency>
                <groupId>org.easymock</groupId>
                <artifactId>easymockclassextension</artifactId>
                <version>2.5.2</version>
                <scope>test</scope>
            </dependency>

            <dependency>
                <groupId>org.apache.ant</groupId>
                <artifactId>ant</artifactId>
                <version>1.7.1</version>
                <scope>provided</scope>
                <optional>true</optional>
            </dependency>

            <dependency>
                <groupId>javax.enterprise</groupId>
                <artifactId>cdi-api</artifactId>
                <version>1.0-SP4</version>
                <scope>provided</scope>
            </dependency>

            <dependency>
                <groupId>javax.servlet</groupId>
                <artifactId>servlet-api</artifactId>
                <version>2.4</version>
                <scope>provided</scope>
                <optional>true</optional>
            </dependency>

            <dependency>
                <groupId>org.springframework</groupId>
                <artifactId>spring</artifactId>
                <version>2.0.6</version>
                <scope>provided</scope>
                <optional>true</optional>
            </dependency>

            <dependency>
                <groupId>org.apache.maven.shared</groupId>
                <artifactId>maven-verifier</artifactId>
                <version>1.2</version>
                <scope>test</scope>
            </dependency>


            <dependency>
                <groupId>org.yaml</groupId>
                <artifactId>snakeyaml</artifactId>
                <version>1.13</version>
                <optional>true</optional>
            </dependency>

            <!-- JDBC drivers -->
            <dependency>
                <groupId>org.hsqldb</groupId>
                <artifactId>hsqldb</artifactId>
                <version>2.2.9</version>
                <scope>test</scope>
            </dependency>

            <dependency>
                <groupId>org.apache.derby</groupId>
                <artifactId>derby</artifactId>
                <version>10.2.2.0</version>
                <scope>test</scope>
            </dependency>

            <dependency>
                <groupId>org.codehaus.groovy</groupId>
                <artifactId>groovy-all</artifactId>
                <version>2.3.10</version>
                <scope>test</scope>
            </dependency>

            <dependency>
                <groupId>org.spockframework</groupId>
                <artifactId>spock-core</artifactId>
                <version>1.0-groovy-2.3</version>
                <scope>test</scope>
            </dependency>

            <dependency>
                <groupId>org.apache.ant</groupId>
                <artifactId>ant-antunit</artifactId>
                <version>1.3</version>
                <scope>test</scope>
            </dependency>


        </dependencies>
    </dependencyManagement>

    <build>
        <pluginManagement>
            <plugins>
                <plugin>
                    <groupId>org.apache.maven.plugins</groupId>
                    <artifactId>maven-compiler-plugin</artifactId>
                    <version>3.1</version>
                    <configuration>
                        <source>1.6</source>
                        <target>1.6</target>
                        <optimize>true</optimize>
                        <debug>true</debug>
                        <encoding>${project.build.sourceEncoding}</encoding>
                    </configuration>
                </plugin>
                <plugin>
                    <artifactId>maven-jar-plugin</artifactId>
                    <version>2.3.1</version>
                </plugin>
                <plugin>
                    <artifactId>maven-javadoc-plugin</artifactId>
                    <version>2.9.1</version>
                </plugin>
                <plugin>
                    <artifactId>maven-resources-plugin</artifactId>
                    <configuration>
                        <encoding>UTF-8</encoding>
                    </configuration>
                </plugin>
                <plugin>
                    <artifactId>maven-surefire-plugin</artifactId>
                    <version>2.7.1</version>
                    <configuration>
                        <redirectTestOutputToFile>true</redirectTestOutputToFile>
                        <reportFormat>plain</reportFormat>
                    </configuration>
                </plugin>
                <plugin>
                    <groupId>org.apache.maven.plugins</groupId>
                    <artifactId>maven-enforcer-plugin</artifactId>
                    <executions>
                        <execution>
                            <id>enforce-java</id>
                            <phase>compile</phase>
                            <goals>
                                <goal>enforce</goal>
                            </goals>
                            <configuration>
                                <rules>
                                    <requireJavaVersion>
                                        <version>1.6</version>
                                    </requireJavaVersion>
                                </rules>
                            </configuration>
                        </execution>
                    </executions>
                </plugin>
                <plugin>
                    <groupId>org.codehaus.mojo</groupId>
                    <artifactId>build-helper-maven-plugin</artifactId>
                    <version>1.9.1</version>
                </plugin>


                <plugin>
                    <groupId>org.apache.maven.plugins</groupId>
                    <artifactId>maven-release-plugin</artifactId>
                    <version>2.5.2</version>
                    <configuration>
                        <stagingRepository>/tmp/maven-snapshot</stagingRepository>
                        <mavenExecutorId>forked-path</mavenExecutorId>
                    </configuration>
                </plugin>

                <plugin>
                    <groupId>org.sonatype.plugins</groupId>
                    <artifactId>nexus-staging-maven-plugin</artifactId>
                    <version>1.6.5</version>
                    <extensions>true</extensions>
                    <executions>
                        <execution>
                            <id>default-deploy</id>
                            <phase>deploy</phase>
                            <goals>
                                <goal>deploy</goal>
                            </goals>
                        </execution>
                    </executions>
                    <configuration>
                        <serverId>sonatype-nexus-staging</serverId>
                        <nexusUrl>https://oss.sonatype.org/service/local/staging/deploy/maven2/</nexusUrl>
                    </configuration>
                </plugin>

                <plugin>
                    <artifactId>maven-deploy-plugin</artifactId>
                    <version>2.8.2</version>
                    <configuration>
                        <skip>false</skip>
                    </configuration>
                </plugin>

                <plugin>
                    <groupId>org.codehaus.gmaven</groupId>
                    <artifactId>gmaven-plugin</artifactId>
                    <version>1.4</version>
                    <configuration>
                        <providerSelection>2.0</providerSelection>
                        <source />
                    </configuration>
                    <executions>
                        <execution>
                            <goals>
                                <goal>compile</goal>
                                <goal>testCompile</goal>
                            </goals>
                        </execution>
                    </executions>
                    <dependencies>
                        <dependency>
                            <groupId>org.codehaus.gmaven.runtime</groupId>
                            <artifactId>gmaven-runtime-2.0</artifactId>
                            <version>1.4</version>
                            <exclusions>
                                <exclusion>
                                    <groupId>org.codehaus.groovy</groupId>
                                    <artifactId>groovy-all</artifactId>
                                </exclusion>
                            </exclusions>
                        </dependency>
                        <dependency>
                            <groupId>org.codehaus.groovy</groupId>
                            <artifactId>groovy-all</artifactId>
                            <version>2.3.10</version>
                        </dependency>
                    </dependencies>
                </plugin>
            </plugins>

        </pluginManagement>

    </build>

    <reporting>
        <plugins>
            <!--<plugin>-->
            <!--<groupId>org.apache.maven.plugins</groupId>-->
            <!--<artifactId>maven-project-info-reports-plugin</artifactId>-->
            <!--<configuration>-->
            <!--<dependencyLocationsEnabled>false</dependencyLocationsEnabled>-->
            <!--<dependencyDetailsEnabled>false</dependencyDetailsEnabled>-->
            <!--</configuration>-->
            <!--</plugin>-->
            <!--
            <plugin>
              <groupId>org.codehaus.mojo</groupId>
              <artifactId>findbugs-maven-plugin</artifactId>
              <version>2.3</version>
            </plugin>
            -->


        </plugins>
    </reporting>

    <distributionManagement>
        <repository>
            <id>sonatype-nexus-staging</id>
            <name>Sonatype Production Repository</name>
            <url>https://oss.sonatype.org/service/local/staging/deploy/maven2</url>
        </repository>
        <snapshotRepository>
            <id>sonatype-nexus-snapshots</id>
            <name>Sontatype Snapshot Repository</name>
            <url>https://oss.sonatype.org/content/repositories/snapshots</url>
        </snapshotRepository>
    </distributionManagement>

    <profiles>
        <profile>
            <id>release-sign-artifacts</id>
            <activation>
                <property>
                    <name>performRelease</name>
                    <value>true</value>
                </property>
            </activation>
            <build>
                <plugins>
                    <plugin>
                        <groupId>org.apache.maven.plugins</groupId>
                        <artifactId>maven-gpg-plugin</artifactId>
                        <executions>
                            <execution>
                                <id>sign-artifacts</id>
                                <phase>verify</phase>
                                <goals>
                                    <goal>sign</goal>
                                </goals>
                            </execution>
                        </executions>
                    </plugin>
                </plugins>
            </build>
        </profile>

        <profile>
            <id>rpm</id>
            <activation>
                <os>
                    <family>linux</family>
                </os>
            </activation>
            <modules>
                <module>liquibase-rpm</module>
            </modules>
        </profile>

        <profile>
            <id>doclint-java8-disable</id>
            <activation>
                <jdk>[1.8,)</jdk>
            </activation>

            <build>
                <plugins>
                    <plugin>
                        <groupId>org.apache.maven.plugins</groupId>
                        <artifactId>maven-javadoc-plugin</artifactId>
                        <configuration>
                            <additionalparam>-Xdoclint:none</additionalparam>
                        </configuration>
                    </plugin>
                </plugins>
            </build>
        </profile>
    </profiles>

</project><|MERGE_RESOLUTION|>--- conflicted
+++ resolved
@@ -4,11 +4,7 @@
 
     <groupId>org.liquibase</groupId>
     <artifactId>liquibase-parent</artifactId>
-<<<<<<< HEAD
     <version>4.0.0-SNAPSHOT</version>
-=======
-    <version>3.5.0-SNAPSHOT</version>
->>>>>>> 909e1e48
     <packaging>pom</packaging>
 
     <name>Liquibase Parent Configuration</name>
