--- conflicted
+++ resolved
@@ -1,9 +1,5 @@
 target
 .project
-<<<<<<< HEAD
 .settings
 liquibase.iws
-out
-=======
-.settings
->>>>>>> f7f6e0b3
+out