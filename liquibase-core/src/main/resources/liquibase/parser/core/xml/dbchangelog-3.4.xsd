--- conflicted
+++ resolved
@@ -186,13 +186,8 @@
 							<xsd:attribute name="path" type="xsd:string" use="required" />
 							<xsd:attribute name="errorIfMissingOrEmpty" type="booleanExp" default="false" />
 							<xsd:attribute name="relativeToChangelogFile" type="booleanExp" />
-<<<<<<< HEAD
                             <xsd:attribute name="resourceFilter" type="xsd:string" />
-							<xsd:anyAttribute namespace="##other" />
-=======
-                            <xsd:attribute name="filter" type="xsd:string" />
 							<xsd:anyAttribute namespace="##other"  processContents="lax"/>
->>>>>>> d21da1bb
 						</xsd:complexType>
 					</xsd:element>
 				</xsd:choice>
