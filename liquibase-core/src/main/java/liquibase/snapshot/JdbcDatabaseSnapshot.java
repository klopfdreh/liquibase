package liquibase.snapshot;

import liquibase.CatalogAndSchema;
import liquibase.database.AbstractJdbcDatabase;
import liquibase.database.Database;
import liquibase.database.core.*;
import liquibase.database.jvm.JdbcConnection;
import liquibase.diff.compare.DatabaseObjectComparator;
import liquibase.diff.compare.DatabaseObjectComparatorFactory;
import liquibase.exception.DatabaseException;
import liquibase.exception.UnexpectedLiquibaseException;
import liquibase.logging.LogFactory;
import liquibase.structure.DatabaseObject;
import liquibase.structure.core.*;
import liquibase.util.StringUtils;

import java.sql.*;
import java.util.*;

public class JdbcDatabaseSnapshot extends DatabaseSnapshot {

    private CachingDatabaseMetaData cachingDatabaseMetaData;

    public JdbcDatabaseSnapshot(DatabaseObject[] examples, Database database, SnapshotControl snapshotControl) throws DatabaseException, InvalidExampleException {
        super(examples, database, snapshotControl);
    }

    public JdbcDatabaseSnapshot(DatabaseObject[] examples, Database database) throws DatabaseException, InvalidExampleException {
        super(examples, database);
    }

    public CachingDatabaseMetaData getMetaData() throws SQLException {
        if (cachingDatabaseMetaData == null) {
            DatabaseMetaData databaseMetaData = null;
            if (getDatabase().getConnection() != null) {
                databaseMetaData = ((JdbcConnection) getDatabase().getConnection()).getUnderlyingConnection().getMetaData();
            }

            cachingDatabaseMetaData = new CachingDatabaseMetaData(this.getDatabase(), databaseMetaData);
        }
        return cachingDatabaseMetaData;
    }

    public class CachingDatabaseMetaData {

        private DatabaseMetaData databaseMetaData;
        private Database database;

        public CachingDatabaseMetaData(Database database, DatabaseMetaData metaData) {
            this.databaseMetaData = metaData;
            this.database = database;
        }

        public DatabaseMetaData getDatabaseMetaData() {
            return databaseMetaData;
        }

        public List<CachedRow> getForeignKeys(final String catalogName, final String schemaName, final String tableName, final String fkName) throws DatabaseException {
            return getResultSetCache("getImportedKeys").get(new ResultSetCache.UnionResultSetExtractor(database) {

                @Override
                public ResultSetCache.RowData rowKeyParameters(CachedRow row) {
                    return new ResultSetCache.RowData(row.getString("FKTABLE_CAT"), row.getString("FKTABLE_SCHEM"), database, row.getString("FKTABLE_NAME"), row.getString("FK_NAME"));
                }

                @Override
                public ResultSetCache.RowData wantedKeyParameters() {
                    return new ResultSetCache.RowData(catalogName, schemaName, database, tableName, fkName);
                }

                @Override
                public List<CachedRow> fastFetch() throws SQLException, DatabaseException {
                    CatalogAndSchema catalogAndSchema = new CatalogAndSchema(catalogName, schemaName).customize(database);

                    List<CachedRow> returnList = new ArrayList<CachedRow>();

                    List<String> tables = new ArrayList<String>();
                    String jdbcCatalogName = ((AbstractJdbcDatabase) database).getJdbcCatalogName(catalogAndSchema);
                    String jdbcSchemaName = ((AbstractJdbcDatabase) database).getJdbcSchemaName(catalogAndSchema);
                    if (tableName == null) {
                        for (CachedRow row : getTables(jdbcCatalogName, jdbcSchemaName, null)) {
                            tables.add(row.getString("TABLE_NAME"));
                        }
                    } else {
                        tables.add(tableName);
                    }

                    for (String foundTable : tables) {
                        if (database instanceof OracleDatabase) {
                            throw new RuntimeException("Should have bulk selected");
                        } else {
                            returnList.addAll(extract(databaseMetaData.getImportedKeys(jdbcCatalogName, jdbcSchemaName, foundTable)));
                        }
                    }

                    return returnList;
                }

                @Override
				public List<CachedRow> bulkFetch() throws SQLException, DatabaseException {
                    if (database instanceof OracleDatabase) {
                        CatalogAndSchema catalogAndSchema = new CatalogAndSchema(catalogName, schemaName).customize(database);

                        String jdbcSchemaName = ((AbstractJdbcDatabase) database).getJdbcSchemaName(catalogAndSchema);

                        String sql = "SELECT  " +
                                "  NULL AS pktable_cat,  " +
                                "  p.owner as pktable_schem,  " +
                                "  p.table_name as pktable_name,  " +
                                "  pc.column_name as pkcolumn_name,  " +
                                "  NULL as fktable_cat,  " +
                                "  f.owner as fktable_schem,  " +
                                "  f.table_name as fktable_name,  " +
                                "  fc.column_name as fkcolumn_name,  " +
                                "  fc.position as key_seq,  " +
                                "  NULL as update_rule,  " +
                                "  decode (f.delete_rule, 'CASCADE', 0, 'SET NULL', 2, 1) as delete_rule,  " +
                                "  f.constraint_name as fk_name,  " +
                                "  p.constraint_name as pk_name,  " +
                                "  decode(f.deferrable, 'DEFERRABLE', 5, 'NOT DEFERRABLE', 7, 'DEFERRED', 6) deferrability  " +
                                "FROM " +
                                "all_constraints p " +
                                "INNER JOIN all_cons_columns pc " +
                                "ON pc.owner = p.owner " +
                                "AND pc.constraint_name = p.constraint_name " +
                                "AND pc.table_name = p.table_name " +
                                "INNER JOIN all_constraints f " +
                                "ON p.owner = f.r_owner " +
                                "AND p.constraint_name = f.r_constraint_name " +
                                "INNER JOIN all_cons_columns fc " +
                                "ON fc.owner = f.owner " +
                                "AND fc.constraint_name = f.constraint_name " +
                                "AND fc.table_name = f.table_name " +
                                "AND fc.position = pc.position " +
                                "WHERE p.owner = '" +jdbcSchemaName+"' "+
                                "AND p.constraint_type in ('P', 'U') " +
                                "AND f.constraint_type = 'R' " +
                                "AND p.table_name NOT LIKE 'BIN$%' " +
                                "ORDER BY fktable_schem, fktable_name, key_seq";
                        return executeAndExtract(sql, database);
                    } else {
                        throw new RuntimeException("Cannot bulk select");
                    }
                }

                @Override
                boolean shouldBulkSelect(String schemaKey, ResultSetCache resultSetCache) {
                    return database instanceof OracleDatabase; //oracle is slow, always bulk select while you are at it. Other databases need to go through all tables.
                }
            });
        }

        public List<CachedRow> getIndexInfo(final String catalogName, final String schemaName, final String tableName, final String indexName) throws DatabaseException {
            return getResultSetCache("getIndexInfo").get(new ResultSetCache.UnionResultSetExtractor(database) {

                public boolean bulkFetch = false;

                @Override
                public ResultSetCache.RowData rowKeyParameters(CachedRow row) {
                    return new ResultSetCache.RowData(row.getString("TABLE_CAT"), row.getString("TABLE_SCHEM"), database, row.getString("TABLE_NAME"), row.getString("INDEX_NAME"));
                }

                @Override
                public ResultSetCache.RowData wantedKeyParameters() {
                    return new ResultSetCache.RowData(catalogName, schemaName, database, tableName, indexName);
                }

                @Override
                public List<CachedRow> fastFetch() throws SQLException, DatabaseException {
                    List<CachedRow> returnList = new ArrayList<CachedRow>();

                    CatalogAndSchema catalogAndSchema = new CatalogAndSchema(catalogName, schemaName).customize(database);
                    if (database instanceof OracleDatabase) {
                        //oracle getIndexInfo is buggy and slow.  See Issue 1824548 and http://forums.oracle.com/forums/thread.jspa?messageID=578383&#578383
                        String sql = "SELECT c.INDEX_NAME, 3 AS TYPE, c.TABLE_NAME, c.COLUMN_NAME, c.COLUMN_POSITION AS ORDINAL_POSITION, e.COLUMN_EXPRESSION AS FILTER_CONDITION, case I.UNIQUENESS when 'UNIQUE' then 0 else 1 end as NON_UNIQUE " +
                                "FROM ALL_IND_COLUMNS c " +
                                "JOIN ALL_INDEXES i on i.index_name = c.index_name " +
                                "LEFT JOIN all_ind_expressions e on (e.column_position = c.column_position AND e.index_name = c.index_name) " +
                                "WHERE c.TABLE_OWNER='" + database.correctObjectName(catalogAndSchema.getCatalogName(), Schema.class) + "' " +
                                "AND i.OWNER=c.TABLE_OWNER";
                        if (!bulkFetch && tableName != null) {
                            sql += " AND c.TABLE_NAME='" + database.correctObjectName(tableName, Table.class) + "'";
                        }

                        if (!bulkFetch && indexName != null) {
                            sql += " AND c.INDEX_NAME='" + database.correctObjectName(indexName, Index.class) + "'";
                        }

                        sql += " ORDER BY c.INDEX_NAME, ORDINAL_POSITION";

                        returnList.addAll(executeAndExtract(sql, database));
                    } else {
                        List<String> tables = new ArrayList<String>();
                        if (tableName == null) {
                            for (CachedRow row : getTables(((AbstractJdbcDatabase) database).getJdbcCatalogName(catalogAndSchema), ((AbstractJdbcDatabase) database).getJdbcSchemaName(catalogAndSchema), null)) {
                                tables.add(row.getString("TABLE_NAME"));
                            }
                        } else {
                            tables.add(tableName);
                        }

                        for (String tableName : tables) {
                            ResultSet rs = databaseMetaData.getIndexInfo(((AbstractJdbcDatabase) database).getJdbcCatalogName(catalogAndSchema), ((AbstractJdbcDatabase) database).getJdbcSchemaName(catalogAndSchema), tableName, false, true);
                            List<CachedRow> rows = extract(rs, (database instanceof InformixDatabase));
                            returnList.addAll(rows);
                        }
                    }

                    return returnList;
                }

                @Override
                public List<CachedRow> bulkFetch() throws SQLException, DatabaseException {
                    this.bulkFetch = true;
                    return fastFetch();
                }

                @Override
                boolean shouldBulkSelect(String schemaKey, ResultSetCache resultSetCache) {
                    if (database instanceof OracleDatabase) {
                        return super.shouldBulkSelect(schemaKey, resultSetCache);
                    }
                    return false;
                }
            });
        }

        /**
         * Return the columns for the given catalog, schema, table, and column.
         */
        public List<CachedRow> getColumns(final String catalogName, final String schemaName, final String tableName, final String columnName) throws SQLException, DatabaseException {
            return getResultSetCache("getColumns").get(new ResultSetCache.SingleResultSetExtractor(database) {

                @Override
                public ResultSetCache.RowData rowKeyParameters(CachedRow row) {
                    return new ResultSetCache.RowData(row.getString("TABLE_CAT"), row.getString("TABLE_SCHEM"), database, row.getString("TABLE_NAME"), row.getString("COLUMN_NAME"));
                }

                @Override
                public ResultSetCache.RowData wantedKeyParameters() {
                    return new ResultSetCache.RowData(catalogName, schemaName, database, tableName, columnName);
                }

                //
                // DVONE-2188 Always return true for shouldBulkSelect to fix problem with
                // missing columns in snapshot/baseline
                //
                @Override
                boolean shouldBulkSelect(String schemaKey, ResultSetCache resultSetCache) {
                    //Set<String> seenTables = resultSetCache.getInfo("seenTables", Set.class);
                    //if (seenTables == null) {
                    //    seenTables = new HashSet<String>();
                    //    resultSetCache.putInfo("seenTables", seenTables);
                    //}

                    //seenTables.add(catalogName + ":" + schemaName + ":" + tableName);
                    //return seenTables.size() > 2;
                    return true;
                }

                @Override
                public List<CachedRow> fastFetchQuery() throws SQLException, DatabaseException {
                    if (database instanceof OracleDatabase) {
                        return oracleQuery(false);
                    }
                    CatalogAndSchema catalogAndSchema = new CatalogAndSchema(catalogName, schemaName).customize(database);

                    try {
                        return extract(databaseMetaData.getColumns(((AbstractJdbcDatabase) database).getJdbcCatalogName(catalogAndSchema), ((AbstractJdbcDatabase) database).getJdbcSchemaName(catalogAndSchema), tableName, null));
                    } catch (SQLException e) {
                        if (shouldReturnEmptyColumns(e)) { //view with table already dropped. Act like it has no columns.
                            return new ArrayList<CachedRow>();
                        } else {
                            throw e;
                        }
                    }
                }

                @Override
                public List<CachedRow> bulkFetchQuery() throws SQLException, DatabaseException {
                    if (database instanceof OracleDatabase) {
                        return oracleQuery(true);
                    }

                    CatalogAndSchema catalogAndSchema = new CatalogAndSchema(catalogName, schemaName).customize(database);

                    try {
                        return extract(databaseMetaData.getColumns(((AbstractJdbcDatabase) database).getJdbcCatalogName(catalogAndSchema), ((AbstractJdbcDatabase) database).getJdbcSchemaName(catalogAndSchema), null, null));
                    } catch (SQLException e) {
                        if (shouldReturnEmptyColumns(e)) {
                            return new ArrayList<CachedRow>();
                        } else {
                            throw e;
                        }
                    }
                }

                protected boolean shouldReturnEmptyColumns(SQLException e) {
                    return e.getMessage().contains("references invalid table"); //view with table already dropped. Act like it has no columns.
                }

                protected List<CachedRow> oracleQuery(boolean bulk) throws DatabaseException, SQLException {
                    CatalogAndSchema catalogAndSchema = new CatalogAndSchema(catalogName, schemaName).customize(database);

                    String sql = "select NULL AS TABLE_CAT, OWNER AS TABLE_SCHEM, 'NO' as IS_AUTOINCREMENT, cc.COMMENTS AS REMARKS,\n" +
                            "OWNER, TABLE_NAME, COLUMN_NAME, DATA_TYPE, DATA_TYPE_MOD, DATA_TYPE_OWNER, " +
                            // note: oracle reports DATA_LENGTH=4*CHAR_LENGTH when using VARCHAR( <N> CHAR ), thus BYTEs
                            "DECODE( CHAR_USED, 'C',CHAR_LENGTH, DATA_LENGTH ) as DATA_LENGTH, " +
                            "DATA_PRECISION, DATA_SCALE, NULLABLE, COLUMN_ID, DEFAULT_LENGTH, " +
                            "DATA_DEFAULT, NUM_DISTINCT, LOW_VALUE, HIGH_VALUE, DENSITY, NUM_NULLS, " +
                            "NUM_BUCKETS, LAST_ANALYZED, SAMPLE_SIZE, CHARACTER_SET_NAME, " +
                            "CHAR_COL_DECL_LENGTH, GLOBAL_STATS, USER_STATS, AVG_COL_LEN, CHAR_LENGTH, " +
<<<<<<< HEAD
                            "CHAR_USED, V80_FMT_IMAGE, DATA_UPGRADED, HISTOGRAM, VIRTUAL_COLUMN\n" +
=======
                            "CHAR_USED, V80_FMT_IMAGE, DATA_UPGRADED, VIRTUAL_COLUMN\n" +
>>>>>>> 9241b695
                            "FROM ALL_TAB_COLS c " +
                            "JOIN ALL_COL_COMMENTS cc USING ( OWNER, TABLE_NAME, COLUMN_NAME ) " +
                            "WHERE OWNER='"+((AbstractJdbcDatabase) database).getJdbcSchemaName(catalogAndSchema)+"' AND hidden_column='NO'";
                    if (!bulk) {
                        if (tableName != null) {
                            sql += " AND TABLE_NAME='"+database.escapeObjectName(tableName, Table.class)+"'";
                        }
                        if (columnName != null) {
                            sql += " AND COLUMN_NAME='"+database.escapeObjectName(columnName, Column.class)+"'";
                        }
                    }
                    sql += " ORDER BY OWNER, TABLE_NAME, c.COLUMN_ID";

                    return this.executeAndExtract(sql, database);
                }
            });
        }

        public List<CachedRow> getTables(final String catalogName, final String schemaName, final String table) throws SQLException, DatabaseException {
            return getResultSetCache("getTables").get(new ResultSetCache.SingleResultSetExtractor(database) {

                @Override
                public ResultSetCache.RowData rowKeyParameters(CachedRow row) {
                    return new ResultSetCache.RowData(row.getString("TABLE_CAT"), row.getString("TABLE_SCHEM"), database, row.getString("TABLE_NAME"));
                }

                @Override
                public ResultSetCache.RowData wantedKeyParameters() {
                    return new ResultSetCache.RowData(catalogName, schemaName, database, table);
                }

                @Override
                public List<CachedRow> fastFetchQuery() throws SQLException, DatabaseException {
                    CatalogAndSchema catalogAndSchema = new CatalogAndSchema(catalogName, schemaName).customize(database);

                    if (database instanceof OracleDatabase) {
                        return queryOracle(catalogAndSchema, table);
                    }

                    String catalog = ((AbstractJdbcDatabase) database).getJdbcCatalogName(catalogAndSchema);
                    String schema = ((AbstractJdbcDatabase) database).getJdbcSchemaName(catalogAndSchema);
                    return extract(databaseMetaData.getTables(catalog, schema, database.correctObjectName(table, Table.class), new String[]{"TABLE"}));
                }

                @Override
                public List<CachedRow> bulkFetchQuery() throws SQLException, DatabaseException {
                    CatalogAndSchema catalogAndSchema = new CatalogAndSchema(catalogName, schemaName).customize(database);

                    if (database instanceof OracleDatabase) {
                        return queryOracle(catalogAndSchema, null);
                    }

                    String catalog = ((AbstractJdbcDatabase) database).getJdbcCatalogName(catalogAndSchema);
                    String schema = ((AbstractJdbcDatabase) database).getJdbcSchemaName(catalogAndSchema);
                    return extract(databaseMetaData.getTables(catalog, schema, null, new String[]{"TABLE"}));
                }

                private List<CachedRow> queryOracle(CatalogAndSchema catalogAndSchema, String tableName) throws DatabaseException, SQLException {
                    String ownerName = database.correctObjectName(catalogAndSchema.getCatalogName(), Schema.class);
                    
                    String sql = "SELECT null as TABLE_CAT, a.OWNER as TABLE_SCHEM, a.TABLE_NAME as TABLE_NAME, a.TEMPORARY as TEMPORARY, a.DURATION as DURATION, 'TABLE' as TABLE_TYPE, c.COMMENTS as REMARKS " +
                        "from ALL_TABLES a " +
                        "join ALL_TAB_COMMENTS c on a.TABLE_NAME=c.table_name and a.owner=c.owner " +
                        "WHERE a.OWNER='" + ownerName + "'";
                    if (tableName != null) {
                        sql += " AND a.TABLE_NAME='" + database.correctObjectName(tableName, Table.class) + "'";
                    }

                    return executeAndExtract(sql, database);
                }
            });
        }
		
        public List<CachedRow> getViews(final String catalogName, final String schemaName, final String view) throws SQLException, DatabaseException {
            return getResultSetCache("getViews").get(new ResultSetCache.SingleResultSetExtractor(database) {


                @Override
                public ResultSetCache.RowData rowKeyParameters(CachedRow row) {
                    return new ResultSetCache.RowData(row.getString("TABLE_CAT"), row.getString("TABLE_SCHEM"), database, row.getString("TABLE_NAME"));
                }


                @Override
				public ResultSetCache.RowData wantedKeyParameters() {
                    return new ResultSetCache.RowData(catalogName, schemaName, database, view);
                }


                @Override
				public List<CachedRow> fastFetchQuery() throws SQLException, DatabaseException {
                    CatalogAndSchema catalogAndSchema = new CatalogAndSchema(catalogName, schemaName).customize(database);

                    if (database instanceof OracleDatabase) {
                        return queryOracle(catalogAndSchema, view);
                    }

                    String catalog = ((AbstractJdbcDatabase) database).getJdbcCatalogName(catalogAndSchema);
                    String schema = ((AbstractJdbcDatabase) database).getJdbcSchemaName(catalogAndSchema);
                    return extract(databaseMetaData.getTables(catalog, schema, database.correctObjectName(view, View.class), new String[]{"VIEW"}));
                }


                @Override
				public List<CachedRow> bulkFetchQuery() throws SQLException, DatabaseException {
                    CatalogAndSchema catalogAndSchema = new CatalogAndSchema(catalogName, schemaName).customize(database);

                    if (database instanceof OracleDatabase) {
                        return queryOracle(catalogAndSchema, null);
                    }

                    String catalog = ((AbstractJdbcDatabase) database).getJdbcCatalogName(catalogAndSchema);
                    String schema = ((AbstractJdbcDatabase) database).getJdbcSchemaName(catalogAndSchema);
                    return extract(databaseMetaData.getTables(catalog, schema, null, new String[]{"VIEW"}));
                }

                private List<CachedRow> queryOracle(CatalogAndSchema catalogAndSchema, String viewName) throws DatabaseException, SQLException {
                    String ownerName = database.correctObjectName(catalogAndSchema.getCatalogName(), Schema.class);
                    
                    String sql = "SELECT null as TABLE_CAT, a.OWNER as TABLE_SCHEM, a.VIEW_NAME as TABLE_NAME, 'TABLE' as TABLE_TYPE, c.COMMENTS as REMARKS " +
                        "from ALL_VIEWS a " +
                        "join ALL_TAB_COMMENTS c on a.VIEW_NAME=c.table_name and a.owner=c.owner " +
                        "WHERE a.OWNER='" + ownerName + "'";
                    if (viewName != null) {
                        sql += " AND a.VIEW_NAME='" + database.correctObjectName(viewName, View.class) + "'";
                    }
                    sql += " AND a.VIEW_NAME not in (select mv.name from all_registered_mviews mv where mv.owner='"+ownerName+"')";

                    return executeAndExtract(sql, database);
                }
            });
        }

        public List<CachedRow> getPrimaryKeys(final String catalogName, final String schemaName, final String table) throws SQLException, DatabaseException {
            return getResultSetCache("getPrimaryKeys").get(new ResultSetCache.SingleResultSetExtractor(database) {

                @Override
                public ResultSetCache.RowData rowKeyParameters(CachedRow row) {
                    return new ResultSetCache.RowData(row.getString("TABLE_CAT"), row.getString("TABLE_SCHEM"), database, row.getString("TABLE_NAME"));
                }

                @Override
                public ResultSetCache.RowData wantedKeyParameters() {
                    return new ResultSetCache.RowData(catalogName, schemaName, database, table);
                }

                @Override
                public List<CachedRow> fastFetchQuery() throws SQLException {
                    CatalogAndSchema catalogAndSchema = new CatalogAndSchema(catalogName, schemaName).customize(database);

                    if (table == null) {
                        try {
                            List<CachedRow> foundPks = new ArrayList<CachedRow>();
                            List<CachedRow> tables = CachingDatabaseMetaData.this.getTables(catalogName, schemaName, null);
                            for (CachedRow table : tables) {
                                List<CachedRow> pkInfo = extract(databaseMetaData.getPrimaryKeys(((AbstractJdbcDatabase) database).getJdbcCatalogName(catalogAndSchema), ((AbstractJdbcDatabase) database).getJdbcSchemaName(catalogAndSchema), table.getString("TABLE_NAME")));
                                if (pkInfo != null) {
                                    foundPks.addAll(pkInfo);
                                }
                            }
                            return foundPks;
                        } catch (DatabaseException e) {
                            throw new SQLException(e);
                        }
                    } else {
                        return extract(databaseMetaData.getPrimaryKeys(((AbstractJdbcDatabase) database).getJdbcCatalogName(catalogAndSchema), ((AbstractJdbcDatabase) database).getJdbcSchemaName(catalogAndSchema), table));
                    }
                }

                @Override
                public List<CachedRow> bulkFetchQuery() throws SQLException {
                    return null;
                }

                @Override
                boolean shouldBulkSelect(String schemaKey, ResultSetCache resultSetCache) {
                    return false;
                }
            });
        }

        public List<CachedRow> getUniqueConstraints(final String catalogName, final String schemaName, final String tableName) throws SQLException, DatabaseException {
            return getResultSetCache("getUniqueConstraints").get(new ResultSetCache.SingleResultSetExtractor(database) {

                @Override
                public ResultSetCache.RowData rowKeyParameters(CachedRow row) {
                    return new ResultSetCache.RowData(row.getString("TABLE_CAT"), row.getString("TABLE_SCHEM"), database, row.getString("TABLE_NAME"));
                }

                @Override
                public ResultSetCache.RowData wantedKeyParameters() {
                    return new ResultSetCache.RowData(catalogName, schemaName, database, tableName);
                }

                @Override
                public List<CachedRow> fastFetchQuery() throws SQLException, DatabaseException {
                    CatalogAndSchema catalogAndSchema = new CatalogAndSchema(catalogName, schemaName).customize(database);

                    return executeAndExtract(createSql(((AbstractJdbcDatabase) database).getJdbcCatalogName(catalogAndSchema), ((AbstractJdbcDatabase) database).getJdbcSchemaName(catalogAndSchema), tableName), JdbcDatabaseSnapshot.this.getDatabase());
                }

                @Override
                public List<CachedRow> bulkFetchQuery() throws SQLException, DatabaseException {
                    CatalogAndSchema catalogAndSchema = new CatalogAndSchema(catalogName, schemaName).customize(database);

                    return executeAndExtract(createSql(((AbstractJdbcDatabase) database).getJdbcCatalogName(catalogAndSchema), ((AbstractJdbcDatabase) database).getJdbcSchemaName(catalogAndSchema), null), JdbcDatabaseSnapshot.this.getDatabase());
                }

                private String createSql(String catalogName, String schemaName, String tableName) throws SQLException {
                    CatalogAndSchema catalogAndSchema = new CatalogAndSchema(catalogName, schemaName).customize(database);

                    String jdbcCatalogName = database.correctObjectName(((AbstractJdbcDatabase) database).getJdbcCatalogName(catalogAndSchema), Catalog.class);
                    String jdbcSchemaName = database.correctObjectName(((AbstractJdbcDatabase) database).getJdbcSchemaName(catalogAndSchema), Schema.class);

                    Database database = JdbcDatabaseSnapshot.this.getDatabase();
                    String sql;
                    if (database instanceof MySQLDatabase || database instanceof HsqlDatabase) {
                        sql = "select CONSTRAINT_NAME, TABLE_NAME "
                                + "from " + database.getSystemSchema() + ".table_constraints "
                                + "where constraint_schema='" + jdbcCatalogName + "' "
                                + "and constraint_type='UNIQUE'";
                        if (tableName != null) {
                            sql += " and table_name='" + database.correctObjectName(tableName, Table.class) + "'";
                        }
                    } else if (database instanceof PostgresDatabase) {
                        sql = "select CONSTRAINT_NAME, TABLE_NAME "
                                + "from " + database.getSystemSchema() + ".table_constraints "
                                + "where constraint_catalog='" + jdbcCatalogName + "' "
                                + "and constraint_schema='" + jdbcSchemaName + "' "
                                + "and constraint_type='UNIQUE'";
                        if (tableName != null) {
                            sql += " and table_name='" + database.correctObjectName(tableName, Table.class) + "'";
                        }
                    } else if (database instanceof MSSQLDatabase) {
                        sql = "select CONSTRAINT_NAME, TABLE_NAME from INFORMATION_SCHEMA.TABLE_CONSTRAINTS "
                                + "where CONSTRAINT_TYPE = 'Unique' "
                                + "and CONSTRAINT_SCHEMA='" + jdbcSchemaName + "'";
                        if (tableName != null) {
                            sql += " and TABLE_NAME='" + database.correctObjectName(tableName, Table.class) + "'";
                        }
                    } else if (database instanceof OracleDatabase) {
                        sql = "select uc.constraint_name, uc.table_name,uc.status,uc.deferrable,uc.deferred,ui.tablespace_name from all_constraints uc, all_indexes ui "
                                + "where uc.constraint_type='U' and uc.index_name = ui.index_name "
                                + "and uc.owner = '" + jdbcSchemaName + "' "
                                + "and ui.table_owner = '" + jdbcSchemaName + "' ";
                        if (tableName != null) {
                            sql += " and uc.table_name = '" + database.correctObjectName(tableName, Table.class) + "'";
                        }
                    } else if (database instanceof DB2Database) {
                        // if we are on DB2 AS400 iSeries
                        if (database.getDatabaseProductName().startsWith("DB2 UDB for AS/400")) {
                            sql = "select constraint_name as constraint_name, table_name as table_name from QSYS2.TABLE_CONSTRAINTS where table_schema='" + jdbcSchemaName + "' and constraint_type='UNIQUE'";
                            if (tableName != null) {
                                sql += " and table_name = '" + database.correctObjectName(tableName, Table.class) + "'";
                            }
                        }
                        // here we are on DB2 UDB
                        else {
                            sql = "select distinct k.constname as constraint_name, t.tabname as TABLE_NAME from syscat.keycoluse k, syscat.tabconst t "
                                    + "where k.constname = t.constname "
<<<<<<< HEAD
                                    + "and t.tabschema = '" + jdbcSchemaName + "' "
=======
                                    + "and t.tabschema = '" + jdbcCatalogName + "' "
>>>>>>> 9241b695
                                    + "and t.type='U'";
                            if (tableName != null) {
                                sql += " and t.tabname = '" + database.correctObjectName(tableName, Table.class) + "'";
                            }
                        }
                    } else if (database instanceof FirebirdDatabase) {
                        sql = "SELECT RDB$INDICES.RDB$INDEX_NAME AS CONSTRAINT_NAME, RDB$INDICES.RDB$RELATION_NAME AS TABLE_NAME FROM RDB$INDICES "
                                + "LEFT JOIN RDB$RELATION_CONSTRAINTS ON RDB$RELATION_CONSTRAINTS.RDB$INDEX_NAME = RDB$INDICES.RDB$INDEX_NAME "
                                + "WHERE RDB$INDICES.RDB$UNIQUE_FLAG IS NOT NULL "
                                + "AND RDB$RELATION_CONSTRAINTS.RDB$CONSTRAINT_TYPE != 'PRIMARY KEY' "
                                + "AND NOT(RDB$INDICES.RDB$INDEX_NAME LIKE 'RDB$%')";
                        if (tableName != null) {
                            sql += " AND RDB$INDICES.RDB$RELATION_NAME='" + database.correctObjectName(tableName, Table.class) + "'";
                        }
                    } else if (database instanceof DerbyDatabase) {
                        sql = "select c.constraintname as CONSTRAINT_NAME, tablename AS TABLE_NAME "
                                + "from sys.systables t, sys.sysconstraints c, sys.sysschemas s "
                                + "where s.schemaname='" + jdbcCatalogName + "' "
                                + "and t.tableid = c.tableid "
                                + "and t.schemaid=s.schemaid "
                                + "and c.type = 'U'";
                        if (tableName != null) {
                            sql += " AND t.tablename = '" + database.correctObjectName(tableName, Table.class) + "'";
                        }
                    } else if (database instanceof InformixDatabase) {
                        sql = "select sysindexes.idxname, sysindexes.idxtype, systables.tabname "
                                + "from sysindexes, systables "
                                + "where sysindexes.tabid = systables.tabid "
                                + "and sysindexes.idxtype ='U'";
                        if (tableName != null) {
                            sql += " AND systables.tabname = '" + database.correctObjectName(tableName, Table.class) + "'";
                        }
                    } else if (database instanceof SybaseDatabase) {
                        LogFactory.getLogger().warning("Finding unique constraints not currently supported for Sybase");
                        return null; //TODO: find sybase sql
                    } else if (database instanceof SybaseASADatabase) {
                        sql = "select sysconstraint.constraint_name, sysconstraint.constraint_type, systable.table_name " +
                                "from sysconstraint, systable " +
                                "where sysconstraint.table_object_id = systable.object_id " +
                                "and sysconstraint.constraint_type = 'U'";
                        if (tableName != null) {
                            sql += " and systable.table_name = '" + database.correctObjectName(tableName, Table.class) + "'";
                        }
                    } else {
                        sql = "select CONSTRAINT_NAME, CONSTRAINT_TYPE, TABLE_NAME "
                                + "from " + database.getSystemSchema() + ".constraints "
                                + "where constraint_schema='" + jdbcSchemaName + "' "
                                + "and constraint_catalog='" + jdbcCatalogName + "' "
                                + "and constraint_type='UNIQUE'";
                        if (tableName != null) {
                            sql += " and table_name='" + database.correctObjectName(tableName, Table.class) + "'";
                        }

                    }

                    return sql;
                }
            });
        }
    }

}<|MERGE_RESOLUTION|>--- conflicted
+++ resolved
@@ -310,11 +310,7 @@
                             "DATA_DEFAULT, NUM_DISTINCT, LOW_VALUE, HIGH_VALUE, DENSITY, NUM_NULLS, " +
                             "NUM_BUCKETS, LAST_ANALYZED, SAMPLE_SIZE, CHARACTER_SET_NAME, " +
                             "CHAR_COL_DECL_LENGTH, GLOBAL_STATS, USER_STATS, AVG_COL_LEN, CHAR_LENGTH, " +
-<<<<<<< HEAD
-                            "CHAR_USED, V80_FMT_IMAGE, DATA_UPGRADED, HISTOGRAM, VIRTUAL_COLUMN\n" +
-=======
                             "CHAR_USED, V80_FMT_IMAGE, DATA_UPGRADED, VIRTUAL_COLUMN\n" +
->>>>>>> 9241b695
                             "FROM ALL_TAB_COLS c " +
                             "JOIN ALL_COL_COMMENTS cc USING ( OWNER, TABLE_NAME, COLUMN_NAME ) " +
                             "WHERE OWNER='"+((AbstractJdbcDatabase) database).getJdbcSchemaName(catalogAndSchema)+"' AND hidden_column='NO'";
@@ -575,11 +571,7 @@
                         else {
                             sql = "select distinct k.constname as constraint_name, t.tabname as TABLE_NAME from syscat.keycoluse k, syscat.tabconst t "
                                     + "where k.constname = t.constname "
-<<<<<<< HEAD
                                     + "and t.tabschema = '" + jdbcSchemaName + "' "
-=======
-                                    + "and t.tabschema = '" + jdbcCatalogName + "' "
->>>>>>> 9241b695
                                     + "and t.type='U'";
                             if (tableName != null) {
                                 sql += " and t.tabname = '" + database.correctObjectName(tableName, Table.class) + "'";
