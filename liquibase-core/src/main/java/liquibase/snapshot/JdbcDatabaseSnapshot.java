package liquibase.snapshot;

import liquibase.CatalogAndSchema;
import liquibase.database.AbstractJdbcDatabase;
import liquibase.database.Database;
import liquibase.database.core.*;
import liquibase.database.jvm.JdbcConnection;
import liquibase.diff.compare.DatabaseObjectComparator;
import liquibase.diff.compare.DatabaseObjectComparatorFactory;
import liquibase.exception.DatabaseException;
import liquibase.exception.UnexpectedLiquibaseException;
import liquibase.logging.LogFactory;
import liquibase.structure.DatabaseObject;
import liquibase.structure.core.*;
import liquibase.util.StringUtils;

import java.sql.*;
import java.util.*;

public class JdbcDatabaseSnapshot extends DatabaseSnapshot {

    private CachingDatabaseMetaData cachingDatabaseMetaData;

    public JdbcDatabaseSnapshot(DatabaseObject[] examples, Database database, SnapshotControl snapshotControl) throws DatabaseException, InvalidExampleException {
        super(examples, database, snapshotControl);
    }

    public JdbcDatabaseSnapshot(DatabaseObject[] examples, Database database) throws DatabaseException, InvalidExampleException {
        super(examples, database);
    }

    public CachingDatabaseMetaData getMetaData() throws SQLException {
        if (cachingDatabaseMetaData == null) {
            DatabaseMetaData databaseMetaData = null;
            if (getDatabase().getConnection() != null) {
                databaseMetaData = ((JdbcConnection) getDatabase().getConnection()).getUnderlyingConnection().getMetaData();
            }

            cachingDatabaseMetaData = new CachingDatabaseMetaData(this.getDatabase(), databaseMetaData);
        }
        return cachingDatabaseMetaData;
    }

    public class CachingDatabaseMetaData {

        private DatabaseMetaData databaseMetaData;
        private Database database;

        public CachingDatabaseMetaData(Database database, DatabaseMetaData metaData) {
            this.databaseMetaData = metaData;
            this.database = database;
        }

        public DatabaseMetaData getDatabaseMetaData() {
            return databaseMetaData;
        }

        public List<CachedRow> getForeignKeys(final String catalogName, final String schemaName, final String tableName, final String fkName) throws DatabaseException {
            return getResultSetCache("getImportedKeys").get(new ResultSetCache.UnionResultSetExtractor(database) {

                @Override
                public ResultSetCache.RowData rowKeyParameters(CachedRow row) {
                    return new ResultSetCache.RowData(row.getString("FKTABLE_CAT"), row.getString("FKTABLE_SCHEM"), database, row.getString("FKTABLE_NAME"), row.getString("FK_NAME"));
                }

                @Override
                public ResultSetCache.RowData wantedKeyParameters() {
                    return new ResultSetCache.RowData(catalogName, schemaName, database, tableName, fkName);
                }

                @Override
                public List<CachedRow> fastFetch() throws SQLException, DatabaseException {
                    CatalogAndSchema catalogAndSchema = new CatalogAndSchema(catalogName, schemaName).customize(database);

                    List<CachedRow> returnList = new ArrayList<CachedRow>();

                    List<String> tables = new ArrayList<String>();
                    String jdbcCatalogName = ((AbstractJdbcDatabase) database).getJdbcCatalogName(catalogAndSchema);
                    String jdbcSchemaName = ((AbstractJdbcDatabase) database).getJdbcSchemaName(catalogAndSchema);
                    if (tableName == null) {
<<<<<<< HEAD
                        for (CachedRow row : getTables(jdbcCatalogName, jdbcSchemaName, null)) {
=======
                        for (CachedRow row : getTables(jdbcCatalogName, jdbcSchemaName, null, new String[]{"TABLE"})) {
>>>>>>> b9c0c1dc
                            tables.add(row.getString("TABLE_NAME"));
                        }
                    } else {
                        tables.add(tableName);
                    }

                    for (String foundTable : tables) {
                        if (database instanceof OracleDatabase) {
                            throw new RuntimeException("Should have bulk selected");
                        } else {
                            returnList.addAll(extract(databaseMetaData.getImportedKeys(jdbcCatalogName, jdbcSchemaName, foundTable)));
                        }
                    }

                    return returnList;
                }

                @Override
<<<<<<< HEAD
				public List<CachedRow> bulkFetch() throws SQLException, DatabaseException {
                    if (database instanceof OracleDatabase) {
=======
                public List<CachedRow> bulkFetch() throws SQLException, DatabaseException {
                    if (database instanceof OracleDatabase) { //from https://community.oracle.com/thread/2563173
>>>>>>> b9c0c1dc
                        CatalogAndSchema catalogAndSchema = new CatalogAndSchema(catalogName, schemaName).customize(database);

                        String jdbcSchemaName = ((AbstractJdbcDatabase) database).getJdbcSchemaName(catalogAndSchema);

<<<<<<< HEAD
                        String sql = "SELECT  " +
                                "  NULL AS pktable_cat,  " +
                                "  p.owner as pktable_schem,  " +
                                "  p.table_name as pktable_name,  " +
                                "  pc.column_name as pkcolumn_name,  " +
                                "  NULL as fktable_cat,  " +
                                "  f.owner as fktable_schem,  " +
                                "  f.table_name as fktable_name,  " +
                                "  fc.column_name as fkcolumn_name,  " +
                                "  fc.position as key_seq,  " +
                                "  NULL as update_rule,  " +
                                "  decode (f.delete_rule, 'CASCADE', 0, 'SET NULL', 2, 1) as delete_rule,  " +
                                "  f.constraint_name as fk_name,  " +
                                "  p.constraint_name as pk_name,  " +
                                "  decode(f.deferrable, 'DEFERRABLE', 5, 'NOT DEFERRABLE', 7, 'DEFERRED', 6) deferrability  " +
                                "FROM " +
                                "all_constraints p " +
                                "INNER JOIN all_cons_columns pc " +
                                "ON pc.owner = p.owner " +
                                "AND pc.constraint_name = p.constraint_name " +
                                "AND pc.table_name = p.table_name " +
                                "INNER JOIN all_constraints f " +
                                "ON p.owner = f.r_owner " +
                                "AND p.constraint_name = f.r_constraint_name " +
                                "INNER JOIN all_cons_columns fc " +
                                "ON fc.owner = f.owner " +
                                "AND fc.constraint_name = f.constraint_name " +
                                "AND fc.table_name = f.table_name " +
                                "AND fc.position = pc.position " +
                                "WHERE p.owner = '" +jdbcSchemaName+"' "+
                                "AND p.constraint_type in ('P', 'U') " +
                                "AND f.constraint_type = 'R' " +
                                "ORDER BY fktable_schem, fktable_name, key_seq";
=======
                        String sql = "SELECT  "
                                + "  NULL AS pktable_cat,  "
                                + "  p.owner as pktable_schem,  "
                                + "  p.table_name as pktable_name,  "
                                + "  pc.column_name as pkcolumn_name,  "
                                + "  NULL as fktable_cat,  "
                                + "  f.owner as fktable_schem,  "
                                + "  f.table_name as fktable_name,  "
                                + "  fc.column_name as fkcolumn_name,  "
                                + "  fc.position as key_seq,  "
                                + "  NULL as update_rule,  "
                                + "  decode (f.delete_rule, 'CASCADE', 0, 'SET NULL', 2, 1) as delete_rule,  "
                                + "  f.constraint_name as fk_name,  "
                                + "  p.constraint_name as pk_name,  "
                                + "  decode(f.deferrable, 'DEFERRABLE', 5, 'NOT DEFERRABLE', 7, 'DEFERRED', 6) deferrability  "
                                + "FROM  "
                                + "  all_cons_columns pc,  "
                                + "  all_constraints p,  "
                                + "  all_cons_columns fc,  "
                                + "  all_constraints f  "
                                + "WHERE 1 = 1  "
                                + //                                "  AND p.table_name = '"+foundTable+"'  " +
                                //                                    "  AND f.table_name = :2  " +
                                "  AND p.owner = '" + jdbcSchemaName + "'  "
                                + //                                    "  AND f.owner = '"+jdbcSchemaName+"'  " +
                                "  AND f.constraint_type = 'R'  "
                                + "  AND p.owner = f.r_owner  "
                                + "  AND p.constraint_name = f.r_constraint_name  "
                                + "  AND p.constraint_type in ('P', 'U')  "
                                + "  AND pc.owner = p.owner  "
                                + "  AND pc.constraint_name = p.constraint_name  "
                                + "  AND pc.table_name = p.table_name  "
                                + "  AND fc.owner = f.owner  "
                                + "  AND fc.constraint_name = f.constraint_name  "
                                + "  AND fc.table_name = f.table_name  "
                                + "  AND fc.position = pc.position  "
                                + "ORDER BY fktable_schem, fktable_name, key_seq";
>>>>>>> b9c0c1dc
                        return executeAndExtract(sql, database);
                    } else {
                        throw new RuntimeException("Cannot bulk select");
                    }
                }

                @Override
                boolean shouldBulkSelect(String schemaKey, ResultSetCache resultSetCache) {
                    return database instanceof OracleDatabase; //oracle is slow, always bulk select while you are at it. Other databases need to go through all tables.
                }
            });
        }

        public List<CachedRow> getIndexInfo(final String catalogName, final String schemaName, final String tableName, final String indexName) throws DatabaseException {
            return getResultSetCache("getIndexInfo").get(new ResultSetCache.UnionResultSetExtractor(database) {

                public boolean bulkFetch = false;

                @Override
                public ResultSetCache.RowData rowKeyParameters(CachedRow row) {
                    return new ResultSetCache.RowData(row.getString("TABLE_CAT"), row.getString("TABLE_SCHEM"), database, row.getString("TABLE_NAME"), row.getString("INDEX_NAME"));
                }

                @Override
                public ResultSetCache.RowData wantedKeyParameters() {
                    return new ResultSetCache.RowData(catalogName, schemaName, database, tableName, indexName);
                }

                @Override
                public List<CachedRow> fastFetch() throws SQLException, DatabaseException {
                    List<CachedRow> returnList = new ArrayList<CachedRow>();

                    CatalogAndSchema catalogAndSchema = new CatalogAndSchema(catalogName, schemaName).customize(database);
                    if (database instanceof OracleDatabase) {
                        //oracle getIndexInfo is buggy and slow.  See Issue 1824548 and http://forums.oracle.com/forums/thread.jspa?messageID=578383&#578383
<<<<<<< HEAD
                        String sql = "SELECT c.INDEX_NAME, 3 AS TYPE, c.TABLE_NAME, c.COLUMN_NAME, c.COLUMN_POSITION AS ORDINAL_POSITION, e.COLUMN_EXPRESSION AS FILTER_CONDITION, case I.UNIQUENESS when 'UNIQUE' then 0 else 1 end as NON_UNIQUE " +
                                "FROM ALL_IND_COLUMNS c " +
                                "JOIN ALL_INDEXES i on i.index_name = c.index_name " +
                                "LEFT JOIN all_ind_expressions e on (e.column_position = c.column_position AND e.index_name = c.index_name) " +
                                "WHERE c.TABLE_OWNER='" + database.correctObjectName(catalogAndSchema.getCatalogName(), Schema.class) + "' " +
                                "AND i.OWNER=c.TABLE_OWNER";
=======
                        String sql = "SELECT c.INDEX_NAME, 3 AS TYPE, c.TABLE_NAME, c.COLUMN_NAME, c.COLUMN_POSITION AS ORDINAL_POSITION, e.COLUMN_EXPRESSION AS FILTER_CONDITION, case I.UNIQUENESS when 'UNIQUE' then 0 else 1 end as NON_UNIQUE "
                                + "FROM ALL_IND_COLUMNS c "
                                + "JOIN ALL_INDEXES i on i.index_name = c.index_name "
                                + "LEFT JOIN all_ind_expressions e on (e.column_position = c.column_position AND e.index_name = c.index_name) "
                                + "WHERE c.TABLE_OWNER='" + database.correctObjectName(catalogAndSchema.getCatalogName(), Schema.class) + "'";
>>>>>>> b9c0c1dc
                        if (!bulkFetch && tableName != null) {
                            sql += " AND c.TABLE_NAME='" + database.correctObjectName(tableName, Table.class) + "'";
                        }

                        if (!bulkFetch && indexName != null) {
                            sql += " AND c.INDEX_NAME='" + database.correctObjectName(indexName, Index.class) + "'";
                        }

                        sql += " ORDER BY c.INDEX_NAME, ORDINAL_POSITION";

                        returnList.addAll(executeAndExtract(sql, database));
                    } else {
                        List<String> tables = new ArrayList<String>();
                        if (tableName == null) {
<<<<<<< HEAD
                            for (CachedRow row : getTables(((AbstractJdbcDatabase) database).getJdbcCatalogName(catalogAndSchema), ((AbstractJdbcDatabase) database).getJdbcSchemaName(catalogAndSchema), null)) {
=======
                            for (CachedRow row : getTables(((AbstractJdbcDatabase) database).getJdbcCatalogName(catalogAndSchema), ((AbstractJdbcDatabase) database).getJdbcSchemaName(catalogAndSchema), null, new String[]{"TABLE"})) {
>>>>>>> b9c0c1dc
                                tables.add(row.getString("TABLE_NAME"));
                            }
                        } else {
                            tables.add(tableName);
                        }

                        for (String tableName : tables) {
                            ResultSet rs = databaseMetaData.getIndexInfo(((AbstractJdbcDatabase) database).getJdbcCatalogName(catalogAndSchema), ((AbstractJdbcDatabase) database).getJdbcSchemaName(catalogAndSchema), tableName, false, true);
                            List<CachedRow> rows = extract(rs, (database instanceof InformixDatabase));
                            returnList.addAll(rows);
                        }
                    }

                    return returnList;
                }

                @Override
                public List<CachedRow> bulkFetch() throws SQLException, DatabaseException {
                    this.bulkFetch = true;
                    return fastFetch();
                }

                @Override
                boolean shouldBulkSelect(String schemaKey, ResultSetCache resultSetCache) {
                    if (database instanceof OracleDatabase) {
                        return super.shouldBulkSelect(schemaKey, resultSetCache);
                    }
                    return false;
                }
            });
        }

        /**
         * Return the columns for the given catalog, schema, table, and column.
         */
        public List<CachedRow> getColumns(final String catalogName, final String schemaName, final String tableName, final String columnName) throws SQLException, DatabaseException {
            return getResultSetCache("getColumns").get(new ResultSetCache.SingleResultSetExtractor(database) {

                @Override
                public ResultSetCache.RowData rowKeyParameters(CachedRow row) {
                    return new ResultSetCache.RowData(row.getString("TABLE_CAT"), row.getString("TABLE_SCHEM"), database, row.getString("TABLE_NAME"), row.getString("COLUMN_NAME"));
                }

                @Override
                public ResultSetCache.RowData wantedKeyParameters() {
                    return new ResultSetCache.RowData(catalogName, schemaName, database, tableName, columnName);
                }

                @Override
                boolean shouldBulkSelect(String schemaKey, ResultSetCache resultSetCache) {
                    Set<String> seenTables = resultSetCache.getInfo("seenTables", Set.class);
                    if (seenTables == null) {
                        seenTables = new HashSet<String>();
                        resultSetCache.putInfo("seenTables", seenTables);
                    }

                    seenTables.add(catalogName + ":" + schemaName + ":" + tableName);
                    return seenTables.size() > 2;
                }

                @Override
                public List<CachedRow> fastFetchQuery() throws SQLException, DatabaseException {
                    if (database instanceof OracleDatabase) {
                        return oracleQuery(false);
                    }
                    CatalogAndSchema catalogAndSchema = new CatalogAndSchema(catalogName, schemaName).customize(database);

                    try {
                        return extract(databaseMetaData.getColumns(((AbstractJdbcDatabase) database).getJdbcCatalogName(catalogAndSchema), ((AbstractJdbcDatabase) database).getJdbcSchemaName(catalogAndSchema), tableName, columnName));
                    } catch (SQLException e) {
                        if (shouldReturnEmptyColumns(e)) { //view with table already dropped. Act like it has no columns.
                            return new ArrayList<CachedRow>();
                        } else {
                            throw e;
                        }
                    }
                }

                @Override
                public List<CachedRow> bulkFetchQuery() throws SQLException, DatabaseException {
                    if (database instanceof OracleDatabase) {
                        return oracleQuery(true);
                    }

                    CatalogAndSchema catalogAndSchema = new CatalogAndSchema(catalogName, schemaName).customize(database);

                    try {
                        return extract(databaseMetaData.getColumns(((AbstractJdbcDatabase) database).getJdbcCatalogName(catalogAndSchema), ((AbstractJdbcDatabase) database).getJdbcSchemaName(catalogAndSchema), null, null));
                    } catch (SQLException e) {
                        if (shouldReturnEmptyColumns(e)) {
                            return new ArrayList<CachedRow>();
                        } else {
                            throw e;
                        }
                    }
                }

                protected boolean shouldReturnEmptyColumns(SQLException e) {
                    return e.getMessage().contains("references invalid table"); //view with table already dropped. Act like it has no columns.
                }

                protected List<CachedRow> oracleQuery(boolean bulk) throws DatabaseException, SQLException {
                    CatalogAndSchema catalogAndSchema = new CatalogAndSchema(catalogName, schemaName).customize(database);

<<<<<<< HEAD
                    String sql = "select NULL AS TABLE_CAT, OWNER AS TABLE_SCHEM, 'NO' as IS_AUTOINCREMENT, cc.COMMENTS AS REMARKS,\n" +
                            "OWNER, TABLE_NAME, COLUMN_NAME, DATA_TYPE, DATA_TYPE_MOD, DATA_TYPE_OWNER, " +
                            // note: oracle reports DATA_LENGTH=4*CHAR_LENGTH when using VARCHAR( <N> CHAR ), thus BYTEs
                            "DECODE( CHAR_USED, 'C',CHAR_LENGTH, DATA_LENGTH ) as DATA_LENGTH, " +
                            "DATA_PRECISION, DATA_SCALE, NULLABLE, COLUMN_ID, DEFAULT_LENGTH, " +
                            "DATA_DEFAULT, NUM_DISTINCT, LOW_VALUE, HIGH_VALUE, DENSITY, NUM_NULLS, " +
                            "NUM_BUCKETS, LAST_ANALYZED, SAMPLE_SIZE, CHARACTER_SET_NAME, " +
                            "CHAR_COL_DECL_LENGTH, GLOBAL_STATS, USER_STATS, AVG_COL_LEN, CHAR_LENGTH, " +
                            "CHAR_USED, V80_FMT_IMAGE, DATA_UPGRADED, HISTOGRAM, VIRTUAL_COLUMN\n" +
                            "FROM ALL_TAB_COLS c " +
                            "JOIN ALL_COL_COMMENTS cc USING ( OWNER, TABLE_NAME, COLUMN_NAME ) " +
                            "WHERE OWNER='"+((AbstractJdbcDatabase) database).getJdbcSchemaName(catalogAndSchema)+"' AND hidden_column='NO'";
                    if (!bulk) {
                        if (tableName != null) {
                            sql += " AND TABLE_NAME='"+database.escapeObjectName(tableName, Table.class)+"'";
                        }
                        if (columnName != null) {
                            sql += " AND COLUMN_NAME='"+database.escapeObjectName(columnName, Column.class)+"'";
=======
                    String sql = "select NULL AS TABLE_CAT, ALL_TAB_COLUMNS.OWNER AS TABLE_SCHEM, 'NO' as IS_AUTOINCREMENT, ALL_COL_COMMENTS.COMMENTS AS REMARKS, ALL_TAB_COLUMNS.* FROM ALL_TAB_COLUMNS, ALL_COL_COMMENTS "
                            + "WHERE ALL_COL_COMMENTS.OWNER=ALL_TAB_COLUMNS.OWNER "
                            + "AND ALL_COL_COMMENTS.TABLE_NAME=ALL_TAB_COLUMNS.TABLE_NAME "
                            + "AND ALL_COL_COMMENTS.COLUMN_NAME=ALL_TAB_COLUMNS.COLUMN_NAME "
                            + "AND ALL_TAB_COLUMNS.OWNER='" + ((AbstractJdbcDatabase) database).getJdbcSchemaName(catalogAndSchema) + "'";
                    if (!bulk) {
                        if (tableName != null) {
                            sql += " AND ALL_TAB_COLUMNS.TABLE_NAME='" + database.escapeObjectName(tableName, Table.class) + "'";
                        }
                        if (columnName != null) {
                            sql += " AND ALL_TAB_COLUMNS.COLUMN_NAME='" + database.escapeObjectName(columnName, Column.class) + "'";
>>>>>>> b9c0c1dc
                        }
                    }
                    sql += " ORDER BY OWNER, TABLE_NAME, c.COLUMN_ID";

                    return this.executeAndExtract(sql, database);
                }
            });
        }

<<<<<<< HEAD
        public List<CachedRow> getTables(final String catalogName, final String schemaName, final String table) throws SQLException, DatabaseException {
            return getResultSetCache("getTables").get(new ResultSetCache.SingleResultSetExtractor(database) {

=======
        public List<CachedRow> getTables(final String catalogName, final String schemaName, final String table, final String[] types) throws SQLException, DatabaseException {
            return getResultSetCache("getTables." + StringUtils.join(types, ":")).get(new ResultSetCache.SingleResultSetExtractor(database) {
>>>>>>> b9c0c1dc

                @Override
                public ResultSetCache.RowData rowKeyParameters(CachedRow row) {
                    return new ResultSetCache.RowData(row.getString("TABLE_CAT"), row.getString("TABLE_SCHEM"), database, row.getString("TABLE_NAME"));
                }

                @Override
                public ResultSetCache.RowData wantedKeyParameters() {
                    return new ResultSetCache.RowData(catalogName, schemaName, database, table);
                }

                @Override
                public List<CachedRow> fastFetchQuery() throws SQLException, DatabaseException {
                    CatalogAndSchema catalogAndSchema = new CatalogAndSchema(catalogName, schemaName).customize(database);

                    if (database instanceof OracleDatabase) {
                        return queryOracle(catalogAndSchema, table);
                    }

                    String catalog = ((AbstractJdbcDatabase) database).getJdbcCatalogName(catalogAndSchema);
                    String schema = ((AbstractJdbcDatabase) database).getJdbcSchemaName(catalogAndSchema);
                    return extract(databaseMetaData.getTables(catalog, schema, database.correctObjectName(table, Table.class), new String[]{"TABLE"}));
                }

                @Override
                public List<CachedRow> bulkFetchQuery() throws SQLException, DatabaseException {
                    CatalogAndSchema catalogAndSchema = new CatalogAndSchema(catalogName, schemaName).customize(database);

                    if (database instanceof OracleDatabase) {
                        return queryOracle(catalogAndSchema, null);
                    }

                    String catalog = ((AbstractJdbcDatabase) database).getJdbcCatalogName(catalogAndSchema);
                    String schema = ((AbstractJdbcDatabase) database).getJdbcSchemaName(catalogAndSchema);
                    return extract(databaseMetaData.getTables(catalog, schema, null, new String[]{"TABLE"}));
                }

                private List<CachedRow> queryOracle(CatalogAndSchema catalogAndSchema, String tableName) throws DatabaseException, SQLException {
<<<<<<< HEAD
                    String ownerName = database.correctObjectName(catalogAndSchema.getCatalogName(), Schema.class);
                    
                    String sql = "SELECT null as TABLE_CAT, a.OWNER as TABLE_SCHEM, a.TABLE_NAME as TABLE_NAME, a.TEMPORARY as TEMPORARY, a.DURATION as DURATION, 'TABLE' as TABLE_TYPE, c.COMMENTS as REMARKS " +
                        "from ALL_TABLES a " +
                        "join ALL_TAB_COMMENTS c on a.TABLE_NAME=c.table_name and a.owner=c.owner " +
                        "WHERE a.OWNER='" + ownerName + "'";
                    if (tableName != null) {
                        sql += " AND a.TABLE_NAME='" + database.correctObjectName(tableName, Table.class) + "'";
                    }

                    return executeAndExtract(sql, database);
                }
            });
        }
		
        public List<CachedRow> getViews(final String catalogName, final String schemaName, final String view) throws SQLException, DatabaseException {
            return getResultSetCache("getViews").get(new ResultSetCache.SingleResultSetExtractor(database) {


                @Override
                public ResultSetCache.RowData rowKeyParameters(CachedRow row) {
                    return new ResultSetCache.RowData(row.getString("TABLE_CAT"), row.getString("TABLE_SCHEM"), database, row.getString("TABLE_NAME"));
                }


                @Override
				public ResultSetCache.RowData wantedKeyParameters() {
                    return new ResultSetCache.RowData(catalogName, schemaName, database, view);
                }


                @Override
				public List<CachedRow> fastFetchQuery() throws SQLException, DatabaseException {
                    CatalogAndSchema catalogAndSchema = new CatalogAndSchema(catalogName, schemaName).customize(database);

                    if (database instanceof OracleDatabase) {
                        return queryOracle(catalogAndSchema, view);
=======
                    List<CachedRow> results = new ArrayList<CachedRow>();
                    for (String type : types) {
                        String allTable;
                        String nameColumn;
                        if (type.equalsIgnoreCase("table")) {
                            allTable = "ALL_TABLES";
                            nameColumn = "TABLE_NAME";
                        } else if (type.equalsIgnoreCase("view")) {
                            allTable = "ALL_VIEWS";
                            nameColumn = "VIEW_NAME";
                        } else {
                            throw new UnexpectedLiquibaseException("Unknown table type: " + type);
                        }

                        String ownerName = database.correctObjectName(catalogAndSchema.getCatalogName(), Schema.class);
                        String sql = "SELECT null as TABLE_CAT, a.OWNER as TABLE_SCHEM, a." + nameColumn + " as TABLE_NAME, 'TABLE' as TABLE_TYPE,  c.COMMENTS as REMARKS "
                                + "from " + allTable + " a "
                                + "join ALL_TAB_COMMENTS c on a." + nameColumn + "=c.table_name and a.owner=c.owner "
                                + "WHERE a.OWNER='" + ownerName + "'";
                        if (tableName != null) {
                            sql += " AND " + nameColumn + "='" + database.correctObjectName(tableName, Table.class) + "'";
                        }
                        sql += " AND a." + nameColumn + " not in (select mv.name from all_registered_mviews mv where mv.owner='" + ownerName + "')";
                        results.addAll(executeAndExtract(sql, database));
>>>>>>> b9c0c1dc
                    }

                    String catalog = ((AbstractJdbcDatabase) database).getJdbcCatalogName(catalogAndSchema);
                    String schema = ((AbstractJdbcDatabase) database).getJdbcSchemaName(catalogAndSchema);
                    return extract(databaseMetaData.getTables(catalog, schema, database.correctObjectName(view, View.class), new String[]{"VIEW"}));
                }


                @Override
				public List<CachedRow> bulkFetchQuery() throws SQLException, DatabaseException {
                    CatalogAndSchema catalogAndSchema = new CatalogAndSchema(catalogName, schemaName).customize(database);

                    if (database instanceof OracleDatabase) {
                        return queryOracle(catalogAndSchema, null);
                    }

                    String catalog = ((AbstractJdbcDatabase) database).getJdbcCatalogName(catalogAndSchema);
                    String schema = ((AbstractJdbcDatabase) database).getJdbcSchemaName(catalogAndSchema);
                    return extract(databaseMetaData.getTables(catalog, schema, null, new String[]{"VIEW"}));
                }

                private List<CachedRow> queryOracle(CatalogAndSchema catalogAndSchema, String viewName) throws DatabaseException, SQLException {
                    String ownerName = database.correctObjectName(catalogAndSchema.getCatalogName(), Schema.class);
                    
                    String sql = "SELECT null as TABLE_CAT, a.OWNER as TABLE_SCHEM, a.VIEW_NAME as TABLE_NAME, 'TABLE' as TABLE_TYPE, c.COMMENTS as REMARKS " +
                        "from ALL_VIEWS a " +
                        "join ALL_TAB_COMMENTS c on a.VIEW_NAME=c.table_name and a.owner=c.owner " +
                        "WHERE a.OWNER='" + ownerName + "'";
                    if (viewName != null) {
                        sql += " AND a.VIEW_NAME='" + database.correctObjectName(viewName, View.class) + "'";
                    }
                    sql += " AND a.VIEW_NAME not in (select mv.name from all_registered_mviews mv where mv.owner='"+ownerName+"')";

                    return executeAndExtract(sql, database);
                }
            });
        }

        public List<CachedRow> getPrimaryKeys(final String catalogName, final String schemaName, final String table) throws SQLException, DatabaseException {
            return getResultSetCache("getPrimaryKeys").get(new ResultSetCache.SingleResultSetExtractor(database) {

                @Override
                public ResultSetCache.RowData rowKeyParameters(CachedRow row) {
                    return new ResultSetCache.RowData(row.getString("TABLE_CAT"), row.getString("TABLE_SCHEM"), database, row.getString("TABLE_NAME"));
                }

                @Override
                public ResultSetCache.RowData wantedKeyParameters() {
                    return new ResultSetCache.RowData(catalogName, schemaName, database, table);
                }

                @Override
                public List<CachedRow> fastFetchQuery() throws SQLException {
                    CatalogAndSchema catalogAndSchema = new CatalogAndSchema(catalogName, schemaName).customize(database);

                    if (table == null) {
                        try {
                            List<CachedRow> foundPks = new ArrayList<CachedRow>();
                            List<CachedRow> tables = CachingDatabaseMetaData.this.getTables(catalogName, schemaName, null);
                            for (CachedRow table : tables) {
                                List<CachedRow> pkInfo = extract(databaseMetaData.getPrimaryKeys(((AbstractJdbcDatabase) database).getJdbcCatalogName(catalogAndSchema), ((AbstractJdbcDatabase) database).getJdbcSchemaName(catalogAndSchema), table.getString("TABLE_NAME")));
                                if (pkInfo != null) {
                                    foundPks.addAll(pkInfo);
                                }
                            }
                            return foundPks;
                        } catch (DatabaseException e) {
                            throw new SQLException(e);
                        }
                    } else {
                        return extract(databaseMetaData.getPrimaryKeys(((AbstractJdbcDatabase) database).getJdbcCatalogName(catalogAndSchema), ((AbstractJdbcDatabase) database).getJdbcSchemaName(catalogAndSchema), table));
                    }
                }

                @Override
                public List<CachedRow> bulkFetchQuery() throws SQLException {
                    return null;
                }

                @Override
                boolean shouldBulkSelect(String schemaKey, ResultSetCache resultSetCache) {
                    return false;
                }
            });
        }

        public List<CachedRow> getUniqueConstraints(final String catalogName, final String schemaName, final String tableName) throws SQLException, DatabaseException {
            return getResultSetCache("getUniqueConstraints").get(new ResultSetCache.SingleResultSetExtractor(database) {

                @Override
                public ResultSetCache.RowData rowKeyParameters(CachedRow row) {
                    return new ResultSetCache.RowData(row.getString("TABLE_CAT"), row.getString("TABLE_SCHEM"), database, row.getString("TABLE_NAME"));
                }

                @Override
                public ResultSetCache.RowData wantedKeyParameters() {
                    return new ResultSetCache.RowData(catalogName, schemaName, database, tableName);
                }

                @Override
                public List<CachedRow> fastFetchQuery() throws SQLException, DatabaseException {
                    CatalogAndSchema catalogAndSchema = new CatalogAndSchema(catalogName, schemaName).customize(database);

                    return executeAndExtract(createSql(((AbstractJdbcDatabase) database).getJdbcCatalogName(catalogAndSchema), ((AbstractJdbcDatabase) database).getJdbcSchemaName(catalogAndSchema), tableName), JdbcDatabaseSnapshot.this.getDatabase());
                }

                @Override
                public List<CachedRow> bulkFetchQuery() throws SQLException, DatabaseException {
                    CatalogAndSchema catalogAndSchema = new CatalogAndSchema(catalogName, schemaName).customize(database);

                    return executeAndExtract(createSql(((AbstractJdbcDatabase) database).getJdbcCatalogName(catalogAndSchema), ((AbstractJdbcDatabase) database).getJdbcSchemaName(catalogAndSchema), null), JdbcDatabaseSnapshot.this.getDatabase());
                }

                private String createSql(String catalogName, String schemaName, String tableName) throws SQLException {
                    CatalogAndSchema catalogAndSchema = new CatalogAndSchema(catalogName, schemaName).customize(database);

                    String jdbcCatalogName = database.correctObjectName(((AbstractJdbcDatabase) database).getJdbcCatalogName(catalogAndSchema), Catalog.class);
                    String jdbcSchemaName = database.correctObjectName(((AbstractJdbcDatabase) database).getJdbcSchemaName(catalogAndSchema), Schema.class);

                    Database database = JdbcDatabaseSnapshot.this.getDatabase();
                    String sql;
                    if (database instanceof MySQLDatabase || database instanceof HsqlDatabase) {
                        sql = "select CONSTRAINT_NAME, TABLE_NAME "
                                + "from " + database.getSystemSchema() + ".table_constraints "
                                + "where constraint_schema='" + jdbcCatalogName + "' "
                                + "and constraint_type='UNIQUE'";
                        if (tableName != null) {
                            sql += " and table_name='" + database.correctObjectName(tableName, Table.class) + "'";
                        }
                    } else if (database instanceof PostgresDatabase) {
                        sql = "select CONSTRAINT_NAME, TABLE_NAME "
                                + "from " + database.getSystemSchema() + ".table_constraints "
                                + "where constraint_catalog='" + jdbcCatalogName + "' "
                                + "and constraint_schema='" + jdbcSchemaName + "' "
                                + "and constraint_type='UNIQUE'";
                        if (tableName != null) {
                            sql += " and table_name='" + database.correctObjectName(tableName, Table.class) + "'";
                        }
                    } else if (database instanceof MSSQLDatabase) {
                        sql = "select CONSTRAINT_NAME, TABLE_NAME from INFORMATION_SCHEMA.TABLE_CONSTRAINTS "
                                + "where CONSTRAINT_TYPE = 'Unique' "
                                + "and CONSTRAINT_SCHEMA='" + jdbcSchemaName + "'";
                        if (tableName != null) {
                            sql += " and TABLE_NAME='" + database.correctObjectName(tableName, Table.class) + "'";
                        }
                    } else if (database instanceof OracleDatabase) {
                        sql = "select uc.constraint_name, uc.table_name,uc.status,uc.deferrable,uc.deferred,ui.tablespace_name from all_constraints uc, all_indexes ui "
                                + "where uc.constraint_type='U' and uc.index_name = ui.index_name "
                                + "and uc.owner = '" + jdbcSchemaName + "' "
                                + "and ui.table_owner = '" + jdbcSchemaName + "' ";
                        if (tableName != null) {
                            sql += " and uc.table_name = '" + database.correctObjectName(tableName, Table.class) + "'";
                        }
                    } else if (database instanceof DB2Database) {
                        // if we are on DB2 AS400 iSeries
                        if (database.getDatabaseProductName().startsWith("DB2 UDB for AS/400")) {
                            sql = "select constraint_name as constraint_name, table_name as table_name from QSYS2.TABLE_CONSTRAINTS where table_schema='" + jdbcSchemaName + "' and constraint_type='UNIQUE'";
                            if (tableName != null) {
                                sql += " and table_name = '" + database.correctObjectName(tableName, Table.class) + "'";
                            }
                        }
                        // here we are on DB2 UDB
                        else {
                            sql = "select distinct k.constname as constraint_name, t.tabname as TABLE_NAME from syscat.keycoluse k, syscat.tabconst t "
                                    + "where k.constname = t.constname "
                                    + "and t.tabschema = '" + jdbcCatalogName + "' "
                                    + "and t.type='U'";
                            if (tableName != null) {
                                sql += " and t.tabname = '" + database.correctObjectName(tableName, Table.class) + "'";
                            }
                        }
                    } else if (database instanceof FirebirdDatabase) {
                        sql = "SELECT RDB$INDICES.RDB$INDEX_NAME AS CONSTRAINT_NAME, RDB$INDICES.RDB$RELATION_NAME AS TABLE_NAME FROM RDB$INDICES "
                                + "LEFT JOIN RDB$RELATION_CONSTRAINTS ON RDB$RELATION_CONSTRAINTS.RDB$INDEX_NAME = RDB$INDICES.RDB$INDEX_NAME "
                                + "WHERE RDB$INDICES.RDB$UNIQUE_FLAG IS NOT NULL "
                                + "AND RDB$RELATION_CONSTRAINTS.RDB$CONSTRAINT_TYPE != 'PRIMARY KEY' "
                                + "AND NOT(RDB$INDICES.RDB$INDEX_NAME LIKE 'RDB$%')";
                        if (tableName != null) {
                            sql += " AND RDB$INDICES.RDB$RELATION_NAME='" + database.correctObjectName(tableName, Table.class) + "'";
                        }
                    } else if (database instanceof DerbyDatabase) {
                        sql = "select c.constraintname as CONSTRAINT_NAME, tablename AS TABLE_NAME "
                                + "from sys.systables t, sys.sysconstraints c, sys.sysschemas s "
                                + "where s.schemaname='" + jdbcCatalogName + "' "
                                + "and t.tableid = c.tableid "
                                + "and t.schemaid=s.schemaid "
                                + "and c.type = 'U'";
                        if (tableName != null) {
                            sql += " AND t.tablename = '" + database.correctObjectName(tableName, Table.class) + "'";
                        }
                    } else if (database instanceof InformixDatabase) {
                        sql = "select sysindexes.idxname, sysindexes.idxtype, systables.tabname "
                                + "from sysindexes, systables "
                                + "where sysindexes.tabid = systables.tabid "
                                + "and sysindexes.idxtype ='U'";
                        if (tableName != null) {
                            sql += " AND systables.tabname = '" + database.correctObjectName(tableName, Table.class) + "'";
                        }
                    } else if (database instanceof SybaseDatabase) {
                        LogFactory.getLogger().warning("Finding unique constraints not currently supported for Sybase");
                        return null; //TODO: find sybase sql
                    } else if (database instanceof SybaseASADatabase) {
                        sql = "select sysconstraint.constraint_name, sysconstraint.constraint_type, systable.table_name " +
                                "from sysconstraint, systable " +
                                "where sysconstraint.table_object_id = systable.object_id " +
                                "and sysconstraint.constraint_type = 'U'";
                        if (tableName != null) {
                            sql += " and systable.table_name = '" + database.correctObjectName(tableName, Table.class) + "'";
                        }
                    } else {
                        sql = "select CONSTRAINT_NAME, CONSTRAINT_TYPE, TABLE_NAME "
                                + "from " + database.getSystemSchema() + ".constraints "
                                + "where constraint_schema='" + jdbcSchemaName + "' "
                                + "and constraint_catalog='" + jdbcCatalogName + "' "
                                + "and constraint_type='UNIQUE'";
                        if (tableName != null) {
                            sql += " and table_name='" + database.correctObjectName(tableName, Table.class) + "'";
                        }

                    }

                    return sql;
                }
            });
        }
    }

}<|MERGE_RESOLUTION|>--- conflicted
+++ resolved
@@ -78,11 +78,7 @@
                     String jdbcCatalogName = ((AbstractJdbcDatabase) database).getJdbcCatalogName(catalogAndSchema);
                     String jdbcSchemaName = ((AbstractJdbcDatabase) database).getJdbcSchemaName(catalogAndSchema);
                     if (tableName == null) {
-<<<<<<< HEAD
                         for (CachedRow row : getTables(jdbcCatalogName, jdbcSchemaName, null)) {
-=======
-                        for (CachedRow row : getTables(jdbcCatalogName, jdbcSchemaName, null, new String[]{"TABLE"})) {
->>>>>>> b9c0c1dc
                             tables.add(row.getString("TABLE_NAME"));
                         }
                     } else {
@@ -101,18 +97,12 @@
                 }
 
                 @Override
-<<<<<<< HEAD
 				public List<CachedRow> bulkFetch() throws SQLException, DatabaseException {
                     if (database instanceof OracleDatabase) {
-=======
-                public List<CachedRow> bulkFetch() throws SQLException, DatabaseException {
-                    if (database instanceof OracleDatabase) { //from https://community.oracle.com/thread/2563173
->>>>>>> b9c0c1dc
                         CatalogAndSchema catalogAndSchema = new CatalogAndSchema(catalogName, schemaName).customize(database);
 
                         String jdbcSchemaName = ((AbstractJdbcDatabase) database).getJdbcSchemaName(catalogAndSchema);
 
-<<<<<<< HEAD
                         String sql = "SELECT  " +
                                 "  NULL AS pktable_cat,  " +
                                 "  p.owner as pktable_schem,  " +
@@ -146,45 +136,6 @@
                                 "AND p.constraint_type in ('P', 'U') " +
                                 "AND f.constraint_type = 'R' " +
                                 "ORDER BY fktable_schem, fktable_name, key_seq";
-=======
-                        String sql = "SELECT  "
-                                + "  NULL AS pktable_cat,  "
-                                + "  p.owner as pktable_schem,  "
-                                + "  p.table_name as pktable_name,  "
-                                + "  pc.column_name as pkcolumn_name,  "
-                                + "  NULL as fktable_cat,  "
-                                + "  f.owner as fktable_schem,  "
-                                + "  f.table_name as fktable_name,  "
-                                + "  fc.column_name as fkcolumn_name,  "
-                                + "  fc.position as key_seq,  "
-                                + "  NULL as update_rule,  "
-                                + "  decode (f.delete_rule, 'CASCADE', 0, 'SET NULL', 2, 1) as delete_rule,  "
-                                + "  f.constraint_name as fk_name,  "
-                                + "  p.constraint_name as pk_name,  "
-                                + "  decode(f.deferrable, 'DEFERRABLE', 5, 'NOT DEFERRABLE', 7, 'DEFERRED', 6) deferrability  "
-                                + "FROM  "
-                                + "  all_cons_columns pc,  "
-                                + "  all_constraints p,  "
-                                + "  all_cons_columns fc,  "
-                                + "  all_constraints f  "
-                                + "WHERE 1 = 1  "
-                                + //                                "  AND p.table_name = '"+foundTable+"'  " +
-                                //                                    "  AND f.table_name = :2  " +
-                                "  AND p.owner = '" + jdbcSchemaName + "'  "
-                                + //                                    "  AND f.owner = '"+jdbcSchemaName+"'  " +
-                                "  AND f.constraint_type = 'R'  "
-                                + "  AND p.owner = f.r_owner  "
-                                + "  AND p.constraint_name = f.r_constraint_name  "
-                                + "  AND p.constraint_type in ('P', 'U')  "
-                                + "  AND pc.owner = p.owner  "
-                                + "  AND pc.constraint_name = p.constraint_name  "
-                                + "  AND pc.table_name = p.table_name  "
-                                + "  AND fc.owner = f.owner  "
-                                + "  AND fc.constraint_name = f.constraint_name  "
-                                + "  AND fc.table_name = f.table_name  "
-                                + "  AND fc.position = pc.position  "
-                                + "ORDER BY fktable_schem, fktable_name, key_seq";
->>>>>>> b9c0c1dc
                         return executeAndExtract(sql, database);
                     } else {
                         throw new RuntimeException("Cannot bulk select");
@@ -220,20 +171,12 @@
                     CatalogAndSchema catalogAndSchema = new CatalogAndSchema(catalogName, schemaName).customize(database);
                     if (database instanceof OracleDatabase) {
                         //oracle getIndexInfo is buggy and slow.  See Issue 1824548 and http://forums.oracle.com/forums/thread.jspa?messageID=578383&#578383
-<<<<<<< HEAD
                         String sql = "SELECT c.INDEX_NAME, 3 AS TYPE, c.TABLE_NAME, c.COLUMN_NAME, c.COLUMN_POSITION AS ORDINAL_POSITION, e.COLUMN_EXPRESSION AS FILTER_CONDITION, case I.UNIQUENESS when 'UNIQUE' then 0 else 1 end as NON_UNIQUE " +
                                 "FROM ALL_IND_COLUMNS c " +
                                 "JOIN ALL_INDEXES i on i.index_name = c.index_name " +
                                 "LEFT JOIN all_ind_expressions e on (e.column_position = c.column_position AND e.index_name = c.index_name) " +
                                 "WHERE c.TABLE_OWNER='" + database.correctObjectName(catalogAndSchema.getCatalogName(), Schema.class) + "' " +
                                 "AND i.OWNER=c.TABLE_OWNER";
-=======
-                        String sql = "SELECT c.INDEX_NAME, 3 AS TYPE, c.TABLE_NAME, c.COLUMN_NAME, c.COLUMN_POSITION AS ORDINAL_POSITION, e.COLUMN_EXPRESSION AS FILTER_CONDITION, case I.UNIQUENESS when 'UNIQUE' then 0 else 1 end as NON_UNIQUE "
-                                + "FROM ALL_IND_COLUMNS c "
-                                + "JOIN ALL_INDEXES i on i.index_name = c.index_name "
-                                + "LEFT JOIN all_ind_expressions e on (e.column_position = c.column_position AND e.index_name = c.index_name) "
-                                + "WHERE c.TABLE_OWNER='" + database.correctObjectName(catalogAndSchema.getCatalogName(), Schema.class) + "'";
->>>>>>> b9c0c1dc
                         if (!bulkFetch && tableName != null) {
                             sql += " AND c.TABLE_NAME='" + database.correctObjectName(tableName, Table.class) + "'";
                         }
@@ -248,11 +191,7 @@
                     } else {
                         List<String> tables = new ArrayList<String>();
                         if (tableName == null) {
-<<<<<<< HEAD
                             for (CachedRow row : getTables(((AbstractJdbcDatabase) database).getJdbcCatalogName(catalogAndSchema), ((AbstractJdbcDatabase) database).getJdbcSchemaName(catalogAndSchema), null)) {
-=======
-                            for (CachedRow row : getTables(((AbstractJdbcDatabase) database).getJdbcCatalogName(catalogAndSchema), ((AbstractJdbcDatabase) database).getJdbcSchemaName(catalogAndSchema), null, new String[]{"TABLE"})) {
->>>>>>> b9c0c1dc
                                 tables.add(row.getString("TABLE_NAME"));
                             }
                         } else {
@@ -357,7 +296,6 @@
                 protected List<CachedRow> oracleQuery(boolean bulk) throws DatabaseException, SQLException {
                     CatalogAndSchema catalogAndSchema = new CatalogAndSchema(catalogName, schemaName).customize(database);
 
-<<<<<<< HEAD
                     String sql = "select NULL AS TABLE_CAT, OWNER AS TABLE_SCHEM, 'NO' as IS_AUTOINCREMENT, cc.COMMENTS AS REMARKS,\n" +
                             "OWNER, TABLE_NAME, COLUMN_NAME, DATA_TYPE, DATA_TYPE_MOD, DATA_TYPE_OWNER, " +
                             // note: oracle reports DATA_LENGTH=4*CHAR_LENGTH when using VARCHAR( <N> CHAR ), thus BYTEs
@@ -376,19 +314,6 @@
                         }
                         if (columnName != null) {
                             sql += " AND COLUMN_NAME='"+database.escapeObjectName(columnName, Column.class)+"'";
-=======
-                    String sql = "select NULL AS TABLE_CAT, ALL_TAB_COLUMNS.OWNER AS TABLE_SCHEM, 'NO' as IS_AUTOINCREMENT, ALL_COL_COMMENTS.COMMENTS AS REMARKS, ALL_TAB_COLUMNS.* FROM ALL_TAB_COLUMNS, ALL_COL_COMMENTS "
-                            + "WHERE ALL_COL_COMMENTS.OWNER=ALL_TAB_COLUMNS.OWNER "
-                            + "AND ALL_COL_COMMENTS.TABLE_NAME=ALL_TAB_COLUMNS.TABLE_NAME "
-                            + "AND ALL_COL_COMMENTS.COLUMN_NAME=ALL_TAB_COLUMNS.COLUMN_NAME "
-                            + "AND ALL_TAB_COLUMNS.OWNER='" + ((AbstractJdbcDatabase) database).getJdbcSchemaName(catalogAndSchema) + "'";
-                    if (!bulk) {
-                        if (tableName != null) {
-                            sql += " AND ALL_TAB_COLUMNS.TABLE_NAME='" + database.escapeObjectName(tableName, Table.class) + "'";
-                        }
-                        if (columnName != null) {
-                            sql += " AND ALL_TAB_COLUMNS.COLUMN_NAME='" + database.escapeObjectName(columnName, Column.class) + "'";
->>>>>>> b9c0c1dc
                         }
                     }
                     sql += " ORDER BY OWNER, TABLE_NAME, c.COLUMN_ID";
@@ -398,14 +323,8 @@
             });
         }
 
-<<<<<<< HEAD
         public List<CachedRow> getTables(final String catalogName, final String schemaName, final String table) throws SQLException, DatabaseException {
             return getResultSetCache("getTables").get(new ResultSetCache.SingleResultSetExtractor(database) {
-
-=======
-        public List<CachedRow> getTables(final String catalogName, final String schemaName, final String table, final String[] types) throws SQLException, DatabaseException {
-            return getResultSetCache("getTables." + StringUtils.join(types, ":")).get(new ResultSetCache.SingleResultSetExtractor(database) {
->>>>>>> b9c0c1dc
 
                 @Override
                 public ResultSetCache.RowData rowKeyParameters(CachedRow row) {
@@ -444,7 +363,6 @@
                 }
 
                 private List<CachedRow> queryOracle(CatalogAndSchema catalogAndSchema, String tableName) throws DatabaseException, SQLException {
-<<<<<<< HEAD
                     String ownerName = database.correctObjectName(catalogAndSchema.getCatalogName(), Schema.class);
                     
                     String sql = "SELECT null as TABLE_CAT, a.OWNER as TABLE_SCHEM, a.TABLE_NAME as TABLE_NAME, a.TEMPORARY as TEMPORARY, a.DURATION as DURATION, 'TABLE' as TABLE_TYPE, c.COMMENTS as REMARKS " +
@@ -482,32 +400,6 @@
 
                     if (database instanceof OracleDatabase) {
                         return queryOracle(catalogAndSchema, view);
-=======
-                    List<CachedRow> results = new ArrayList<CachedRow>();
-                    for (String type : types) {
-                        String allTable;
-                        String nameColumn;
-                        if (type.equalsIgnoreCase("table")) {
-                            allTable = "ALL_TABLES";
-                            nameColumn = "TABLE_NAME";
-                        } else if (type.equalsIgnoreCase("view")) {
-                            allTable = "ALL_VIEWS";
-                            nameColumn = "VIEW_NAME";
-                        } else {
-                            throw new UnexpectedLiquibaseException("Unknown table type: " + type);
-                        }
-
-                        String ownerName = database.correctObjectName(catalogAndSchema.getCatalogName(), Schema.class);
-                        String sql = "SELECT null as TABLE_CAT, a.OWNER as TABLE_SCHEM, a." + nameColumn + " as TABLE_NAME, 'TABLE' as TABLE_TYPE,  c.COMMENTS as REMARKS "
-                                + "from " + allTable + " a "
-                                + "join ALL_TAB_COMMENTS c on a." + nameColumn + "=c.table_name and a.owner=c.owner "
-                                + "WHERE a.OWNER='" + ownerName + "'";
-                        if (tableName != null) {
-                            sql += " AND " + nameColumn + "='" + database.correctObjectName(tableName, Table.class) + "'";
-                        }
-                        sql += " AND a." + nameColumn + " not in (select mv.name from all_registered_mviews mv where mv.owner='" + ownerName + "')";
-                        results.addAll(executeAndExtract(sql, database));
->>>>>>> b9c0c1dc
                     }
 
                     String catalog = ((AbstractJdbcDatabase) database).getJdbcCatalogName(catalogAndSchema);
