package liquibase.snapshot.jvm;

import liquibase.database.AbstractJdbcDatabase;
import liquibase.database.Database;
import liquibase.database.core.*;
import liquibase.diff.compare.DatabaseObjectComparatorFactory;
import liquibase.exception.DatabaseException;
import liquibase.snapshot.*;
import liquibase.structure.DatabaseObject;
import liquibase.structure.core.*;
import liquibase.util.StringUtils;

import java.sql.DatabaseMetaData;
import java.util.*;

public class IndexSnapshotGenerator extends JdbcSnapshotGenerator {
    public IndexSnapshotGenerator() {
        super(Index.class, new Class[]{Table.class, ForeignKey.class, UniqueConstraint.class});
    }


//    public Boolean has(DatabaseObject example, DatabaseSnapshot snapshot, SnapshotGeneratorChain chain) throws DatabaseException {
//        Database database = snapshot.getDatabase();
//        if (!(example instanceof Index)) {
//            return chain.has(example, snapshot);
//        }
//        String tableName = ((Index) example).getTable().getName();
//        Schema schema = example.getSchema();
//
//        String indexName = example.getName();
//        String columnNames = ((Index) example).getColumnNames();
//
//        try {
//            if (tableName == null) {
//                Index newExample = new Index();
//                newExample.setName(indexName);
//                if (columnNames != null) {
//                    for (String column : columnNames.split("\\s*,\\s*")) {
//                        newExample.getColumns().add(column);
//                    }
//                }
//
//                ResultSet rs = getMetaData(database).getTables(database.getJdbcCatalogName(schema), database.getJdbcSchemaName(schema), null, new String[]{"TABLE"});
//                try {
//                    while (rs.next()) {
//                        String foundTable = rs.getString("TABLE_NAME");
//                        newExample.setTable((Table) new Table().setName(foundTable).setSchema(schema));
//                        if (has(newExample, snapshot, chain)) {
//                            return true;
//                        }
//                    }
//                    return false;
//                } finally {
//                    rs.close();
//                }
//            }
//
//            Index index = new Index();
//            index.setTable((Table) new Table().setName(tableName).setSchema(schema));
//            index.setName(indexName);
//            if (columnNames != null) {
//                for (String column : columnNames.split("\\s*,\\s*")) {
//                    index.getColumns().add(column);
//                }
//            }
//
//            if (columnNames != null) {
//                Map<String, TreeMap<Short, String>> columnsByIndexName = new HashMap<String, TreeMap<Short, String>>();
//                ResultSet rs = getMetaData(database).getIndexInfo(database.getJdbcCatalogName(schema), database.getJdbcSchemaName(schema), database.correctObjectName(tableName, Table.class), false, true);
//                try {
//                    while (rs.next()) {
//                        String foundIndexName = rs.getString("INDEX_NAME");
//                        if (indexName != null && indexName.equalsIgnoreCase(foundIndexName)) { //ok to use equalsIgnoreCase because we will check case later
//                            continue;
//                        }
//                        short ordinalPosition = rs.getShort("ORDINAL_POSITION");
//
//                        if (!columnsByIndexName.containsKey(foundIndexName)) {
//                            columnsByIndexName.put(foundIndexName, new TreeMap<Short, String>());
//                        }
//                        String columnName = rs.getString("COLUMN_NAME");
//                        Map<Short, String> columns = columnsByIndexName.get(foundIndexName);
//                        columns.put(ordinalPosition, columnName);
//                    }
//
//                    for (Map.Entry<String, TreeMap<Short, String>> foundIndexData : columnsByIndexName.entrySet()) {
//                        Index foundIndex = new Index()
//                                .setName(foundIndexData.getKey())
//                                .setTable(((Table) new Table().setName(tableName).setSchema(schema)));
//                        foundIndex.getColumns().addAll(foundIndexData.getValue().values());
//
//                        if (foundIndex.equals(index, database)) {
//                            return true;
//                        }
//                        return false;
//                    }
//                    return false;
//                } finally {
//                    rs.close();
//                }
//            } else if (indexName != null) {
//                ResultSet rs = getMetaData(database).getIndexInfo(database.getJdbcCatalogName(schema), database.getJdbcSchemaName(schema), database.correctObjectName(tableName, Table.class), false, true);
//                try {
//                    while (rs.next()) {
//                        Index foundIndex = new Index()
//                                .setName(rs.getString("INDEX_NAME"))
//                                .setTable(((Table) new Table().setName(tableName).setSchema(schema)));
//                        if (foundIndex.getName() == null) {
//                            continue;
//                        }
//                        if (foundIndex.equals(index, database)) {
//                            return true;
//                        }
//                    }
//                    return false;
//                } finally {
//                    try {
//                        rs.close();
//                    } catch (SQLException ignore) {
//                    }
//                }
//            } else {
//                throw new UnexpectedLiquibaseException("Either indexName or columnNames must be set");
//            }
//        } catch (SQLException e) {
//            throw new DatabaseException(e);
//        }
//
//    }


    @Override
    protected void addTo(DatabaseObject foundObject, DatabaseSnapshot snapshot) throws DatabaseException, InvalidExampleException {
        if (!snapshot.getSnapshotControl().shouldInclude(Index.class)) {
            return;
        }

        if (foundObject instanceof Table) {
            Table table = (Table) foundObject;
            Database database = snapshot.getDatabase();
            Schema schema;
            schema = table.getSchema();


            List<CachedRow> rs = null;
            JdbcDatabaseSnapshot.CachingDatabaseMetaData databaseMetaData = null;
            try {
                databaseMetaData = ((JdbcDatabaseSnapshot) snapshot).getMetaData();

                rs = databaseMetaData.getIndexInfo(((AbstractJdbcDatabase) database).getJdbcCatalogName(schema), ((AbstractJdbcDatabase) database).getJdbcSchemaName(schema), table.getName(), null);
                Map<String, Index> foundIndexes = new HashMap<String, Index>();
                for (CachedRow row : rs) {
                    String indexName = row.getString("INDEX_NAME");
                    if (indexName == null) {
                        continue;
                    }

                     Index index = foundIndexes.get(indexName);
                    if (index == null) {
                        index = new Index();
                        index.setName(indexName);
                        index.setTable(table);

                        short type = row.getShort("TYPE");
                        if (type == DatabaseMetaData.tableIndexClustered) {
                            index.setClustered(true);
                        } else if (database instanceof MSSQLDatabase) {
                            index.setClustered(false);
                        }

                        foundIndexes.put(indexName, index);
                    }
                    index.addColumn(new Column(row.getString("COLUMN_NAME")).setRelation(index.getTable()));
                }

                for (Index exampleIndex : foundIndexes.values()) {
                    table.getIndexes().add(exampleIndex);
                }

            } catch (Exception e) {
                throw new DatabaseException(e);
            }
        }
//        if (foundObject instanceof PrimaryKey) {
//            ((PrimaryKey) foundObject).setBackingIndex(new Index().setTable(((PrimaryKey) foundObject).getTable()).setName(foundObject.getName()));
//        }
        if (foundObject instanceof UniqueConstraint && !(snapshot.getDatabase() instanceof DB2Database)&& !(snapshot.getDatabase() instanceof DerbyDatabase)) {
            Index exampleIndex = new Index().setTable(((UniqueConstraint) foundObject).getTable()).setName(foundObject.getName());
            exampleIndex.getColumns().addAll(((UniqueConstraint) foundObject).getColumns());
            ((UniqueConstraint) foundObject).setBackingIndex(exampleIndex);
        }
    }

    @Override
    protected DatabaseObject snapshotObject(DatabaseObject example, DatabaseSnapshot snapshot) throws DatabaseException, InvalidExampleException {
        Database database = snapshot.getDatabase();
        Table exampleTable = ((Index) example).getTable();

        String tableName = null;
        Schema schema = null;
        if (exampleTable != null) {
            tableName = exampleTable.getName();
            schema = exampleTable.getSchema();
        }

        if (schema == null) {
            schema = new Schema(database.getDefaultCatalogName(), database.getDefaultSchemaName());
        }


        for (int i=0; i<((Index) example).getColumns().size(); i++) {
            ((Index) example).getColumns().set(i, ((Index) example).getColumns().get(i));
        }

        String exampleName = example.getName();
        if (exampleName != null) {
            exampleName = database.correctObjectName(exampleName, Index.class);
        }

        Map<String, Index> foundIndexes = new HashMap<String, Index>();
        JdbcDatabaseSnapshot.CachingDatabaseMetaData databaseMetaData = null;
        List<CachedRow> rs = null;
        try {
            databaseMetaData = ((JdbcDatabaseSnapshot) snapshot).getMetaData();

            rs = databaseMetaData.getIndexInfo(((AbstractJdbcDatabase) database).getJdbcCatalogName(schema), ((AbstractJdbcDatabase) database).getJdbcSchemaName(schema), tableName, exampleName);

            for (CachedRow row : rs) {
<<<<<<< HEAD
                String indexName = cleanNameFromDatabase(row.getString("INDEX_NAME"), database);
=======
                String rawIndexName = row.getString("INDEX_NAME");
                String indexName = database.correctObjectName(cleanNameFromDatabase(rawIndexName, database), Index.class);

>>>>>>> 75063d95
                if (indexName == null) {
                    continue;
                }
                if (database.isCaseSensitive()) {
                    if (exampleName != null && !exampleName.equals(indexName)) {
                        continue;
                    }
                } else {
                    if (exampleName != null && !exampleName.equalsIgnoreCase(indexName)) {
                        continue;
                    }
                }
                /*
                * TODO Informix generates indexnames with a leading blank if no name given.
                * An identifier with a leading blank is not allowed.
                * So here is it replaced.
                */
                if (database instanceof InformixDatabase && indexName.startsWith(" ")) {
                    //indexName = "_generated_index_" + indexName.substring(1);
                    continue; // suppress creation of generated_index records
                }
                short type = row.getShort("TYPE");
                //                String tableName = rs.getString("TABLE_NAME");
                Boolean nonUnique = row.getBoolean("NON_UNIQUE");
                if (nonUnique == null) {
                    nonUnique = true;
                }
                String columnName = cleanNameFromDatabase(row.getString("COLUMN_NAME"), database);
                short position = row.getShort("ORDINAL_POSITION");
                /*
                * TODO maybe bug in jdbc driver? Need to investigate.
                * If this "if" is commented out ArrayOutOfBoundsException is thrown
                * because it tries to access an element -1 of a List (position-1)
                */
                if (database instanceof InformixDatabase
                        && type != DatabaseMetaData.tableIndexStatistic
                        && position == 0) {
                    System.out.println(this.getClass().getName() + ": corrected position to " + ++position);
                }
                String definition = StringUtils.trimToNull(row.getString("FILTER_CONDITION"));
                if (definition != null) {
                    if (!(database instanceof OracleDatabase)) { //TODO: this replaceAll code has been there for a long time but we don't know why. Investigate when it is ever needed and modify it to be smarter
                        definition = definition.replaceAll("\"", "");
                    }
                }

                if (type == DatabaseMetaData.tableIndexStatistic) {
                    continue;
                }
                //                if (type == DatabaseMetaData.tableIndexOther) {
                //                    continue;
                //                }

                if (columnName == null && definition == null) {
                    //nothing to index, not sure why these come through sometimes
                    continue;
                }
                Index returnIndex = foundIndexes.get(indexName);
                if (returnIndex == null) {
                    returnIndex = new Index();
                    returnIndex.setTable((Table) new Table().setName(row.getString("TABLE_NAME")).setSchema(schema));
                    returnIndex.setName(indexName);
                    returnIndex.setUnique(!nonUnique);

                    if (type == DatabaseMetaData.tableIndexClustered) {
                        returnIndex.setClustered(true);
                    } else if (database instanceof MSSQLDatabase) {
                        returnIndex.setClustered(false);
                    }

                    foundIndexes.put(indexName, returnIndex);
                }

                for (int i = returnIndex.getColumns().size(); i < position; i++) {
                    returnIndex.getColumns().add(null);
                }
                if (definition == null) {
                    returnIndex.getColumns().set(position - 1, new Column(columnName).setRelation(returnIndex.getTable()));
                } else {
                    returnIndex.getColumns().set(position - 1, new Column().setDefinition(definition));
                }
            }
        } catch (Exception e) {
            throw new DatabaseException(e);
        }

        if (exampleName != null) {
            Index index = null;

            // If we are informix then must alter the lookup if we get here
            // Wont get here now though due to the continue for generated indexes above
            if(database instanceof InformixDatabase) {
              index = foundIndexes.get("_generated_index_" + exampleName.substring(1));
            } else {
              index = foundIndexes.get(exampleName);
            }
            
            return index;
        } else {
            for (Index index : foundIndexes.values()) {
                if (DatabaseObjectComparatorFactory.getInstance().isSameObject(index.getTable(), exampleTable, database)) {
                    if (database.isCaseSensitive()) {
                        if (index.getColumnNames().equals(((Index) example).getColumnNames())) {
                            return index;
                        }
                    } else {
                        if (index.getColumnNames().equalsIgnoreCase(((Index) example).getColumnNames())) {
                            return index;
                        }
                    }
                }
            }
            return null;
        }

        //todo?
//        Set<Index> indexesToRemove = new HashSet<Index>();

        /*
   * marks indexes as "associated with" instead of "remove it"
   * Index should have associations with:
   * foreignKey, primaryKey or uniqueConstraint
   * */
//        for (Index index : snapshot.getDatabaseObjects(schema, Index.class)) {
//            for (PrimaryKey pk : snapshot.getDatabaseObjects(schema, PrimaryKey.class)) {
//                if (index.getTable().equals(pk.getTable().getName(), database) && columnNamesAreEqual(index.getColumnNames(), pk.getColumnNames(), database)) {
//                    index.addAssociatedWith(Index.MARK_PRIMARY_KEY);
//                }
//            }
//            for (ForeignKey fk : snapshot.getDatabaseObjects(schema, ForeignKey.class)) {
//                if (index.getTable().equals(fk.getForeignKeyTable().getName(), database) && columnNamesAreEqual(index.getColumnNames(), fk.getForeignKeyColumns(), database)) {
//                    index.addAssociatedWith(Index.MARK_FOREIGN_KEY);
//                }
//            }
//            for (UniqueConstraint uc : snapshot.getDatabaseObjects(schema, UniqueConstraint.class)) {
//                if (index.getTable().equals(uc.getTable()) && columnNamesAreEqual(index.getColumnNames(), uc.getColumnNames(), database)) {
//                    index.addAssociatedWith(Index.MARK_UNIQUE_CONSTRAINT);
//                }
//            }
//
//        }
//        snapshot.removeDatabaseObjects(schema, indexesToRemove.toArray(new Index[indexesToRemove.size()]));
    }

    //METHOD FROM SQLIteDatabaseSnapshotGenerator
    //    protected void readIndexes(DatabaseSnapshot snapshot, String schema, DatabaseMetaData databaseMetaData) throws DatabaseException, SQLException {
//        Database database = snapshot.getDatabase();
//        updateListeners("Reading indexes for " + database.toString() + " ...");
//
//        for (Table table : snapshot.getTables()) {
//            ResultSet rs = null;
//            Statement statement = null;
//            Map<String, Index> indexMap;
//            try {
//                indexMap = new HashMap<String, Index>();
//
//                // for the odbc driver at http://www.ch-werner.de/sqliteodbc/
//                // databaseMetaData.getIndexInfo is not implemented
//                statement = ((JdbcConnection) database.getConnection()).getUnderlyingConnection().createStatement();
//                String sql = "PRAGMA index_list(" + table.getName() + ");";
//                try {
//                    rs = statement.executeQuery(sql);
//                } catch (SQLException e) {
//                    if (!e.getMessage().equals("query does not return ResultSet")) {
//                        System.err.println(e);
////            			throw e;
//                    }
//                }
//                while ((rs != null) && rs.next()) {
//                    String index_name = rs.getString("name");
//                    boolean index_unique = rs.getBoolean("unique");
//                    sql = "PRAGMA index_info(" + index_name + ");";
//                    Statement statement_2 = null;
//                    ResultSet rs_2 = null;
//                    try {
//                        statement_2 = ((JdbcConnection) database.getConnection()).getUnderlyingConnection().createStatement();
//                        rs_2 = statement_2.executeQuery(sql);
//                        while ((rs_2 != null) && rs_2.next()) {
//                            int index_column_seqno = rs_2.getInt("seqno");
////                		int index_column_cid = rs.getInt("cid");
//                            String index_column_name = rs_2.getString("name");
//                            if (index_unique) {
//                                Column column = snapshot.getColumn(table.getName(), index_column_name);
//                                column.setUnique(true);
//                            } else {
//                                Index indexInformation;
//                                if (indexMap.containsKey(index_name)) {
//                                    indexInformation = indexMap.get(index_name);
//                                } else {
//                                    indexInformation = new Index();
//                                    indexInformation.setTable(table);
//                                    indexInformation.setName(index_name);
//                                    indexInformation.setFilterCondition("");
//                                    indexMap.put(index_name, indexInformation);
//                                }
//                                indexInformation.getColumns().add(index_column_seqno, index_column_name);
//                            }
//                        }
//                    } finally {
//                        if (rs_2 != null) {
//                            try {
//                                rs_2.close();
//                            } catch (SQLException ignored) {
//                            }
//                        }
//                        if (statement_2 != null) {
//                            try {
//                                statement_2.close();
//                            } catch (SQLException ignored) {
//                            }
//                        }
//                    }
//
//                }
//            } finally {
//                if (rs != null) {
//                    try {
//                        rs.close();
//                    } catch (SQLException ignored) { }
//                }
//                if (statement != null) {
//                    try {
//                        statement.close();
//                    } catch (SQLException ignored) { }
//                }
//            }
//
//            for (Map.Entry<String, Index> entry : indexMap.entrySet()) {
//                snapshot.getIndexes().add(entry.getValue());
//            }
//        }
//
//        //remove PK indexes
//        Set<Index> indexesToRemove = new HashSet<Index>();
//        for (Index index : snapshot.getIndexes()) {
//            for (PrimaryKey pk : snapshot.getPrimaryKeys()) {
//                if (index.getTable().getName().equalsIgnoreCase(pk.getTable().getName())
//                        && index.getColumnNames().equals(pk.getColumnNames())) {
//                    indexesToRemove.add(index);
//                }
//            }
//        }
//        snapshot.getIndexes().removeAll(indexesToRemove);
//    }

//    THIS METHOD WAS FROM DerbyDatabaseSnapshotGenerator
//    public boolean hasIndex(Schema schema, String tableName, String indexName, String columnNames, Database database) throws DatabaseException {
//        try {
//            ResultSet rs = getMetaData(database).getIndexInfo(schema.getCatalogName(), schema.getName(), "%", false, true);
//            while (rs.next()) {
//                if (database.objectNamesEqual(rs.getString("INDEX_NAME"), indexName)) {
//                    return true;
//                }
//                if (tableName != null && columnNames != null) {
//                    if (database.objectNamesEqual(tableName, rs.getString("TABLE_NAME")) && database.objectNamesEqual(columnNames.replaceAll(" ",""), rs.getString("COLUMN_NAME").replaceAll(" ",""))) {
//                        return true;
//                    }
//                }
//            }
//            return false;
//        } catch (SQLException e) {
//            throw new DatabaseException(e);
//        }
//    }

    //below code is from OracleDatabaseSnapshotGenerator
//    @Override
//    protected void readIndexes(DatabaseSnapshot snapshot, Schema schema, DatabaseMetaData databaseMetaData) throws DatabaseException, SQLException {
//        Database database = snapshot.getDatabase();
//        schema = database.correctSchema(schema);
//        updateListeners("Reading indexes for " + database.toString() + " ...");
//
//        String query = "select aic.index_name, 3 AS TYPE, aic.table_name, aic.column_name, aic.column_position AS ORDINAL_POSITION, null AS FILTER_CONDITION, ai.tablespace_name AS TABLESPACE, ai.uniqueness FROM all_ind_columns aic, all_indexes ai WHERE aic.table_owner='" + schema.getName() + "' and ai.table_owner='" + schema.getName() + "' and aic.index_name = ai.index_name ORDER BY INDEX_NAME, ORDINAL_POSITION";
//        Statement statement = null;
//        ResultSet rs = null;
//        Map<String, Index> indexMap = null;
//        try {
//            statement = ((JdbcConnection) database.getConnection()).getUnderlyingConnection().createStatement();
//            rs = statement.executeQuery(query);
//
//            indexMap = new HashMap<String, Index>();
//            while (rs.next()) {
//                String indexName = cleanObjectNameFromDatabase(rs.getString("INDEX_NAME"));
//                String tableName = rs.getString("TABLE_NAME");
//                String tableSpace = rs.getString("TABLESPACE");
//                String columnName = cleanObjectNameFromDatabase(rs.getString("COLUMN_NAME"));
//                if (columnName == null) {
//                    //nothing to index, not sure why these come through sometimes
//                    continue;
//                }
//                short type = rs.getShort("TYPE");
//
//                boolean nonUnique;
//
//                String uniqueness = rs.getString("UNIQUENESS");
//
//                if ("UNIQUE".equals(uniqueness)) {
//                    nonUnique = false;
//                } else {
//                    nonUnique = true;
//                }
//
//                short position = rs.getShort("ORDINAL_POSITION");
//                String filterCondition = rs.getString("FILTER_CONDITION");
//
//                if (type == DatabaseMetaData.tableIndexStatistic) {
//                    continue;
//                }
//
//                Index index;
//                if (indexMap.containsKey(indexName)) {
//                    index = indexMap.get(indexName);
//                } else {
//                    index = new Index();
//                    Table table = snapshot.getDatabaseObject(schema, tableName, Table.class);
//                    if (table == null) {
//                        continue; //probably different schema
//                    }
//                    index.setTable(table);
//                    index.setTablespace(tableSpace);
//                    index.setName(indexName);
//                    index.setUnique(!nonUnique);
//                    index.setFilterCondition(filterCondition);
//                    indexMap.put(indexName, index);
//                }
//
//                for (int i = index.getColumns().size(); i < position; i++) {
//                    index.getColumns().add(null);
//                }
//                index.getColumns().set(position - 1, columnName);
//            }
//        } finally {
//            JdbcUtils.closeResultSet(rs);
//            JdbcUtils.closeStatement(statement);
//        }
//
//        for (Map.Entry<String, Index> entry : indexMap.entrySet()) {
//            snapshot.addDatabaseObjects(entry.getValue());
//        }
//
//        /*
//          * marks indexes as "associated with" instead of "remove it"
//          * Index should have associations with:
//          * foreignKey, primaryKey or uniqueConstraint
//          * */
//        for (Index index : snapshot.getDatabaseObjects(schema, Index.class)) {
//            for (PrimaryKey pk : snapshot.getDatabaseObjects(schema, PrimaryKey.class)) {
//                if (index.getTable().equals(pk.getTable().getName(), database) && columnNamesAreEqual(index.getColumnNames(), pk.getColumnNames(), database)) {
//                    index.addAssociatedWith(Index.MARK_PRIMARY_KEY);
//                }
//            }
//            for (ForeignKey fk : snapshot.getDatabaseObjects(schema, ForeignKey.class)) {
//                if (index.getTable().equals(fk.getForeignKeyTable().getName(), database) && columnNamesAreEqual(index.getColumnNames(), fk.getForeignKeyColumns(), database)) {
//                    index.addAssociatedWith(Index.MARK_FOREIGN_KEY);
//                }
//            }
//            for (UniqueConstraint uc : snapshot.getDatabaseObjects(schema, UniqueConstraint.class)) {
//                if (index.getTable().equals(uc.getTable()) && columnNamesAreEqual(index.getColumnNames(), uc.getColumnNames(), database)) {
//                    index.addAssociatedWith(Index.MARK_UNIQUE_CONSTRAINT);
//                }
//            }
//
//        }
//
//    }
}<|MERGE_RESOLUTION|>--- conflicted
+++ resolved
@@ -226,13 +226,9 @@
             rs = databaseMetaData.getIndexInfo(((AbstractJdbcDatabase) database).getJdbcCatalogName(schema), ((AbstractJdbcDatabase) database).getJdbcSchemaName(schema), tableName, exampleName);
 
             for (CachedRow row : rs) {
-<<<<<<< HEAD
-                String indexName = cleanNameFromDatabase(row.getString("INDEX_NAME"), database);
-=======
                 String rawIndexName = row.getString("INDEX_NAME");
-                String indexName = database.correctObjectName(cleanNameFromDatabase(rawIndexName, database), Index.class);
-
->>>>>>> 75063d95
+                String indexName = cleanNameFromDatabase(rawIndexName, database);
+
                 if (indexName == null) {
                     continue;
                 }
