--- conflicted
+++ resolved
@@ -25,291 +25,6 @@
 
 public class StandardLockService implements LockService {
 
-<<<<<<< HEAD
-    private Database database;
-
-    private boolean hasChangeLogLock = false;
-
-    private Long changeLogLockPollRate;
-    private long changeLogLocRecheckTime;
-
-    private boolean hasDatabaseChangeLogLockTable = false;
-    private boolean isDatabaseChangeLogLockTableInitialized = false;
-
-    public StandardLockService() {
-    }
-
-    @Override
-    public int getPriority() {
-        return PRIORITY_DEFAULT;
-    }
-
-    @Override
-    public boolean supports(Database database) {
-        return true;
-    }
-
-    @Override
-    public void setDatabase(Database database) {
-        this.database = database;
-    }
-
-    public Long getChangeLogLockWaitTime() {
-        if (changeLogLockPollRate != null) {
-            return changeLogLockPollRate;
-        }
-        return LiquibaseConfiguration.getInstance().getConfiguration(GlobalConfiguration.class).getDatabaseChangeLogLockWaitTime();
-    }
-
-    @Override
-    public void setChangeLogLockWaitTime(long changeLogLockWaitTime) {
-        this.changeLogLockPollRate = changeLogLockWaitTime;
-    }
-
-    @Override
-    public void setChangeLogLockRecheckTime(long changeLogLocRecheckTime) {
-        this.changeLogLocRecheckTime = changeLogLocRecheckTime;
-    }
-
-    public Long getChangeLogLockRecheckTime() {
-        if (changeLogLockPollRate != null) {
-            return changeLogLockPollRate;
-        }
-        return LiquibaseConfiguration.getInstance().getConfiguration(GlobalConfiguration.class).getDatabaseChangeLogLockPollRate();
-    }
-
-    @Override
-    public void init() throws DatabaseException {
-
-        boolean createdTable = false;
-        Executor executor = ExecutorService.getInstance().getExecutor(database);
-        if (!hasDatabaseChangeLogLockTable && !hasDatabaseChangeLogLockTable()) {
-
-            executor.comment("Create Database Lock Table");
-            executor.execute(new CreateDatabaseChangeLogLockTableStatement());
-            database.commit();
-            LogFactory.getLogger().debug("Created database lock table with name: " + database.escapeTableName(database.getLiquibaseCatalogName(), database.getLiquibaseSchemaName(), database.getDatabaseChangeLogLockTableName()));
-            this.hasDatabaseChangeLogLockTable = true;
-            createdTable = true;
-        }
-
-        if (!isDatabaseChangeLogLockTableInitialized(createdTable)) {
-            executor.comment("Initialize Database Lock Table");
-            executor.execute(new InitializeDatabaseChangeLogLockTableStatement());
-            database.commit();
-        }
-
-        if (executor.updatesDatabase() && database instanceof DerbyDatabase && ((DerbyDatabase) database).supportsBooleanDataType()) { //check if the changelog table is of an old smallint vs. boolean format
-            String lockTable = database.escapeTableName(database.getLiquibaseCatalogName(), database.getLiquibaseSchemaName(), database.getDatabaseChangeLogLockTableName());
-            Object obj = executor.queryForObject(new RawSqlStatement("select min(locked) as test from " + lockTable + " fetch first row only"), Object.class);
-            if (!(obj instanceof Boolean)) { //wrong type, need to recreate table
-                executor.execute(new DropTableStatement(database.getLiquibaseCatalogName(), database.getLiquibaseSchemaName(), database.getDatabaseChangeLogLockTableName(), false));
-                executor.execute(new CreateDatabaseChangeLogLockTableStatement());
-                executor.execute(new InitializeDatabaseChangeLogLockTableStatement());
-            }
-        }
-
-    }
-
-
-    public boolean isDatabaseChangeLogLockTableInitialized(final boolean tableJustCreated) throws DatabaseException {
-        boolean initialized;
-        Executor executor = ExecutorService.getInstance().getExecutor(database);
-        try {
-            initialized = executor.queryForInt(new RawSqlStatement("select count(*) from " + database.escapeTableName(database.getLiquibaseCatalogName(), database.getLiquibaseSchemaName(), database.getDatabaseChangeLogLockTableName()))) > 0;
-        } catch (LiquibaseException e) {
-            if (executor.updatesDatabase()) {
-                throw new UnexpectedLiquibaseException(e);
-            } else {
-                //probably didn't actually create the table yet.
-
-                initialized = !tableJustCreated;
-            }
-        }
-        return initialized;
-    }
-
-    @Override
-    public boolean hasChangeLogLock() {
-        return hasChangeLogLock;
-    }
-
-    public boolean hasDatabaseChangeLogLockTable() throws DatabaseException {
-        boolean hasTable = false;
-        try {
-            hasTable = SnapshotGeneratorFactory.getInstance().hasDatabaseChangeLogLockTable(database);
-        } catch (LiquibaseException e) {
-            throw new UnexpectedLiquibaseException(e);
-        }
-        return hasTable;
-    }
-
-
-    @Override
-    public void waitForLock() throws LockException {
-
-        boolean locked = false;
-        long timeToGiveUp = new Date().getTime() + (getChangeLogLockWaitTime() * 1000 * 60);
-        while (!locked && new Date().getTime() < timeToGiveUp) {
-            locked = acquireLock();
-            if (!locked) {
-                LogFactory.getLogger().info("Waiting for changelog lock....");
-                try {
-                    Thread.sleep(getChangeLogLockRecheckTime() * 1000);
-                } catch (InterruptedException e) {
-                    ;
-                }
-            }
-        }
-
-        if (!locked) {
-            DatabaseChangeLogLock[] locks = listLocks();
-            String lockedBy;
-            if (locks.length > 0) {
-                DatabaseChangeLogLock lock = locks[0];
-                lockedBy = lock.getLockedBy() + " since " + DateFormat.getDateTimeInstance(DateFormat.SHORT, DateFormat.SHORT).format(lock.getLockGranted());
-            } else {
-                lockedBy = "UNKNOWN";
-            }
-            throw new LockException("Could not acquire change log lock.  Currently locked by " + lockedBy);
-        }
-    }
-
-    @Override
-    public boolean acquireLock() throws LockException {
-        if (hasChangeLogLock) {
-            return true;
-        }
-
-        Executor executor = ExecutorService.getInstance().getExecutor(database);
-
-        try {
-            database.rollback();
-            this.init();
-
-            Boolean locked = (Boolean) ExecutorService.getInstance().getExecutor(database).queryForObject(new SelectFromDatabaseChangeLogLockStatement("LOCKED"), Boolean.class);
-
-            if (locked) {
-                return false;
-            } else {
-
-                executor.comment("Lock Database");
-                int rowsUpdated = executor.update(new LockDatabaseChangeLogStatement());
-                if (rowsUpdated > 1) {
-                    throw new LockException("Did not update change log lock correctly");
-                }
-                if (rowsUpdated == 0)
-                {
-                    // another node was faster
-                    return false;
-                }
-                database.commit();
-                LogFactory.getLogger().info("Successfully acquired change log lock");
-
-                hasChangeLogLock = true;
-
-                database.setCanCacheLiquibaseTableInfo(true);
-                return true;
-            }
-        } catch (Exception e) {
-            throw new LockException(e);
-        } finally {
-            try {
-                database.rollback();
-            } catch (DatabaseException e) {
-                ;
-            }
-        }
-
-    }
-
-    @Override
-    public void releaseLock() throws LockException {
-        Executor executor = ExecutorService.getInstance().getExecutor(database);
-        try {
-            if (this.hasDatabaseChangeLogLockTable()) {
-                executor.comment("Release Database Lock");
-                database.rollback();
-                int updatedRows = executor.update(new UnlockDatabaseChangeLogStatement());
-                if (updatedRows != 1) {
-                    throw new LockException("Did not update change log lock correctly.\n\n" + updatedRows + " rows were updated instead of the expected 1 row using executor " + executor.getClass().getName()+" there are "+executor.queryForInt(new RawSqlStatement("select count(*) from "+database.getDatabaseChangeLogLockTableName()))+" rows in the table");
-                }
-                database.commit();
-            }
-        } catch (Exception e) {
-            throw new LockException(e);
-        } finally {
-            try {
-                hasChangeLogLock = false;
-
-                database.setCanCacheLiquibaseTableInfo(false);
-
-                LogFactory.getLogger().info("Successfully released change log lock");
-                database.rollback();
-            } catch (DatabaseException e) {
-                ;
-            }
-        }
-    }
-
-    @Override
-    public DatabaseChangeLogLock[] listLocks() throws LockException {
-        try {
-            if (!this.hasDatabaseChangeLogLockTable()) {
-                return new DatabaseChangeLogLock[0];
-            }
-
-            List<DatabaseChangeLogLock> allLocks = new ArrayList<DatabaseChangeLogLock>();
-            SqlStatement sqlStatement = new SelectFromDatabaseChangeLogLockStatement("ID", "LOCKED", "LOCKGRANTED", "LOCKEDBY");
-            List<Map<String, ?>> rows = ExecutorService.getInstance().getExecutor(database).queryForList(sqlStatement);
-            for (Map columnMap : rows) {
-                Object lockedValue = columnMap.get("LOCKED");
-                Boolean locked;
-                if (lockedValue instanceof Number) {
-                    locked = ((Number) lockedValue).intValue() == 1;
-                } else {
-                    locked = (Boolean) lockedValue;
-                }
-                if (locked != null && locked) {
-                    allLocks.add(new DatabaseChangeLogLock(((Number) columnMap.get("ID")).intValue(), (Date) columnMap.get("LOCKGRANTED"), (String) columnMap.get("LOCKEDBY")));
-                }
-            }
-            return allLocks.toArray(new DatabaseChangeLogLock[allLocks.size()]);
-        } catch (Exception e) {
-            throw new LockException(e);
-        }
-    }
-
-    @Override
-    public void forceReleaseLock() throws LockException, DatabaseException {
-        this.init();
-        releaseLock();
-        /*try {
-            releaseLock();
-        } catch (LockException e) {
-            // ignore ?
-            LogFactory.getLogger().info("Ignored exception in forceReleaseLock: " + e.getMessage());
-        }*/
-    }
-
-    @Override
-    public void reset() {
-        hasChangeLogLock = false;
-    }
-
-    @Override
-    public void destroy() throws DatabaseException {
-        try {
-            if (SnapshotGeneratorFactory.getInstance().has(new Table().setName(database.getDatabaseChangeLogLockTableName()).setSchema(database.getLiquibaseCatalogName(), database.getLiquibaseSchemaName()), database)) {
-                ExecutorService.getInstance().getExecutor(database).execute(new DropTableStatement(database.getLiquibaseCatalogName(), database.getLiquibaseSchemaName(), database.getDatabaseChangeLogLockTableName(), false));
-				hasDatabaseChangeLogLockTable = false;
-            }
-        } catch (InvalidExampleException e) {
-            throw new UnexpectedLiquibaseException(e);
-        }
-
-    }
-=======
 	private Database database;
 
 	private boolean hasChangeLogLock = false;
@@ -580,15 +295,13 @@
 
 	@Override
 	public void destroy() throws DatabaseException {
-		try {
-			if (SnapshotGeneratorFactory.getInstance().has(new Table().setName(database.getDatabaseChangeLogLockTableName()).setSchema(database.getLiquibaseCatalogName(), database.getLiquibaseSchemaName()), database)) {
-				ExecutorService.getInstance().getExecutor(database).execute(new DropTableStatement(database.getLiquibaseCatalogName(), database.getLiquibaseSchemaName(), database.getDatabaseChangeLogLockTableName(), false));
-				hasDatabaseChangeLogLockTable = false;
-			}
-		} catch (InvalidExampleException e) {
-			throw new UnexpectedLiquibaseException(e);
-		}
-
-	}
->>>>>>> 0dfd17a0
+        try {
+            if (SnapshotGeneratorFactory.getInstance().has(new Table().setName(database.getDatabaseChangeLogLockTableName()).setSchema(database.getLiquibaseCatalogName(), database.getLiquibaseSchemaName()), database)) {
+                ExecutorService.getInstance().getExecutor(database).execute(new DropTableStatement(database.getLiquibaseCatalogName(), database.getLiquibaseSchemaName(), database.getDatabaseChangeLogLockTableName(), false));
+                hasDatabaseChangeLogLockTable = false;
+            }
+        } catch (InvalidExampleException e) {
+            throw new UnexpectedLiquibaseException(e);
+        }
+    }
 }