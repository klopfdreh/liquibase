--- conflicted
+++ resolved
@@ -40,14 +40,11 @@
                 continue;
             }
             seenUrls.add(url.toExternalForm());
-<<<<<<< HEAD
+            LogFactory.getInstance().getLog().debug("Opening "+url.toExternalForm()+" as "+path);
+
             URLConnection connection = url.openConnection();
             connection.setUseCaches(false);
             InputStream resourceAsStream = connection.getInputStream();
-=======
-            LogFactory.getInstance().getLog().debug("Opening "+url.toExternalForm()+" as "+path);
-            InputStream resourceAsStream = url.openStream();
->>>>>>> 68b5b55d
             if (resourceAsStream != null) {
                 returnSet.add(resourceAsStream);
             }
