--- conflicted
+++ resolved
@@ -107,18 +107,13 @@
             }
         }
 
-<<<<<<< HEAD
+        mainApp.out(StringUtils.indent("Vagrant Base: " + vagrantInfo.baseBoxName));
+        mainApp.out(StringUtils.indent("IP Address: " + vagrantInfo.ipAddress));
+
         Properties liquibaseVagrantProperties = new Properties();
-
-        mainApp.out(StringUtils.indent("Vagrant Base: " + vagrantInfo.boxName));
-        mainApp.out(StringUtils.indent("Hostname: " + vagrantInfo.ipAddress));
 
         liquibaseVagrantProperties.put("box.ipaddress", vagrantInfo.ipAddress);
         liquibaseVagrantProperties.put("box.base", vagrantInfo.boxName);
-=======
-        mainApp.out(StringUtils.indent("Vagrant Box: " + vagrantInfo.baseBoxName));
-        mainApp.out(StringUtils.indent("Hostname: " + vagrantInfo.hostName));
->>>>>>> 46dc59c1
 
         mainApp.out("");
 
@@ -198,11 +193,7 @@
 
         }
 
-<<<<<<< HEAD
-        mainApp.out("Vagrant box '"+vagrantInfo.configName+"' created. To start the box, run 'liquibase-sdk vagrant up "+vagrantInfo.configName+"'");
-=======
         mainApp.out("Vagrant Box "+vagrantInfo.boxName +" created. To start the box, run 'liquibase-sdk vagrant "+vagrantInfo.boxName +"' up");
->>>>>>> 46dc59c1
         if (propertiesFiles.size() > 0) {
             mainApp.out("Created workspace properties file(s): "+StringUtils.join(propertiesFiles, ", "));
         }
@@ -389,13 +380,8 @@
     private void writeVagrantFile(VagrantInfo vagrantInfo) throws Exception {
 
         Map<String, Object> context = new HashMap<String, Object>();
-<<<<<<< HEAD
         context.put("configVmBox", vagrantInfo.boxName);
         context.put("configVmNetworkIp", vagrantInfo.ipAddress);
-=======
-        context.put("configVmBox", vagrantInfo.baseBoxName);
-        context.put("configVmNetworkIp", vagrantInfo.hostName);
->>>>>>> 46dc59c1
         context.put("vmCustomizeMemory", "8192");
 
         String shellScript;
@@ -434,11 +420,7 @@
         public String boxName;
         private File vagrantRoot;
         private File boxDir;
-<<<<<<< HEAD
+        private String baseBoxName;
         private String ipAddress;
-=======
-        private String baseBoxName;
-        private String hostName;
->>>>>>> 46dc59c1
     }
 }