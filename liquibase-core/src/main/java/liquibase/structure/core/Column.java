package liquibase.structure.core;

import liquibase.structure.AbstractDatabaseObject;
import liquibase.structure.DatabaseObject;

import java.math.BigInteger;

public class Column extends AbstractDatabaseObject {

    public Column() {
    }

    public Relation getRelation() {
        return getAttribute("relation", Relation.class);
    }

    public DatabaseObject[] getContainingObjects() {
        return new DatabaseObject[] {
                getRelation()
        };
    }

    public Column setRelation(Relation relation) {
        setAttribute("relation", relation);

        return this;
    }


    public Schema getSchema() {
        Relation relation = getRelation();
        if (relation == null) {
            return null;
        }
        return relation.getSchema();
    }

	public String getName() {
        return getAttribute("name", String.class);
    }

    public Column setName(String name) {
        setAttribute("name", name);

        return this;
    }

    public Boolean isNullable() {
        return getAttribute("nullable", Boolean.class);
    }

    public Column setNullable(Boolean nullable) {
        setAttribute("nullable", nullable);

        return this;
    }


    public DataType getType() {
        return getAttribute("type", DataType.class);
    }

    public Column setType(DataType type) {
        setAttribute("type", type);

        return this;
    }

    public Object getDefaultValue() {
        return getAttribute("defaultValue", Object.class);
    }

    public Column setDefaultValue(Object defaultValue) {
        setAttribute("defaultValue", defaultValue);

        return this;
    }

    public boolean isAutoIncrement() {
<<<<<<< HEAD
        return getAutoIncrementInformation() != null;
    }

    public AutoIncrementInformation getAutoIncrementInformation() {
        return getAttribute("autoIncrementInformation", AutoIncrementInformation.class);
=======
        return getAttribute("autoIncrement", Boolean.class);
>>>>>>> 764d2f6e
    }

    public void setAutoIncrementInformation(AutoIncrementInformation autoIncrementInformation) {
        setAttribute("autoIncrementInformation", autoIncrementInformation);
    }

    @Override
    public String toString() {
        String tableOrViewName = getRelation().getName();
        return tableOrViewName +"."+getName();
    }


    @Override
    public int compareTo(Object other) {
        Column o = (Column) other;
        try {
            //noinspection UnusedAssignment
            int returnValue = 0;
            if (this.getRelation() != null && o.getRelation() == null) {
                return 1;
            } else if (this.getRelation() == null && o.getRelation() != null) {
                return -1;
            } else {
                returnValue = this.getRelation().compareTo(o.getRelation());
            }

            if (returnValue == 0) {
                returnValue = this.getName().compareTo(o.getName());
            }

            return returnValue;
        } catch (Exception e) {
            throw new RuntimeException(e);
        }
    }


    @Override
    public boolean equals(Object o) {
        try {
            if (this == o) return true;
            if (o == null || getClass() != o.getClass()) return false;

            Column column = (Column) o;

            return getName().equalsIgnoreCase(column.getName()) && !(getRelation() != null ? !getRelation().equals(column.getRelation()) : column.getRelation() != null);
        } catch (Exception e) {
            throw new RuntimeException(e);
        }

    }

    @Override
    public int hashCode() {
        try {
            int result;
            result = (getRelation() != null ? getRelation().hashCode() : 0);
            result = 31 * result + getName().toUpperCase().hashCode();
            return result;
        } catch (Exception e) {
            throw new RuntimeException(e);
        }
    }

<<<<<<< HEAD
    public boolean isDataTypeDifferent(Column otherColumn) {
        if (!this.isCertainDataType() || !otherColumn.isCertainDataType()) {
            return false;
        } else {
            return !this.getType().equals(otherColumn.getType());
        }
    }

    @SuppressWarnings({"SimplifiableIfStatement"})
    public boolean isNullabilityDifferent(Column otherColumn) {
        if (this.isNullable() == null && otherColumn.isNullable() == null) {
            return false;
        }
        if (this.isNullable() == null && otherColumn.isNullable() != null) {
            return true;
        }
        if (this.isNullable() != null && otherColumn.isNullable() == null) {
            return true;
        }
        return !this.isNullable().equals(otherColumn.isNullable());
    }

    public boolean isDifferent(Column otherColumn) {
        return isDataTypeDifferent(otherColumn) || isNullabilityDifferent(otherColumn);
    }


    public boolean isCertainDataType() {
        return getAttribute("certainDataType", Boolean.class);
    }

    public Column setCertainDataType(boolean certainDataType) {
        setAttribute("certainDataType", certainDataType);
=======
    public boolean isUnique() {
        return (Boolean) getAttribute("unique", Boolean.class);
    }

    public Column setUnique(boolean unique) {
        setAttribute("unique", unique);
>>>>>>> 764d2f6e

        return this;
    }

    public String getRemarks() {
        return getAttribute("remarks", String.class);
    }

    public Column setRemarks(String remarks) {
        setAttribute("remarks", remarks);

        return this;
    }

    public static class AutoIncrementInformation {
        private BigInteger startWith;
        private BigInteger incrementBy;

        public AutoIncrementInformation() {
            this(1,1);
        }

        public AutoIncrementInformation(Number startWith, Number incrementBy) {
            this.startWith = BigInteger.valueOf(startWith.longValue());
            this.incrementBy = BigInteger.valueOf(incrementBy.longValue());
        }

        public BigInteger getStartWith() {
            return startWith;
        }

        public BigInteger getIncrementBy() {
            return incrementBy;
        }
    }
}
<|MERGE_RESOLUTION|>--- conflicted
+++ resolved
@@ -77,15 +77,11 @@
     }
 
     public boolean isAutoIncrement() {
-<<<<<<< HEAD
-        return getAutoIncrementInformation() != null;
+        return (Boolean) getAttribute("autoIncrement", Boolean.class);
     }
 
     public AutoIncrementInformation getAutoIncrementInformation() {
         return getAttribute("autoIncrementInformation", AutoIncrementInformation.class);
-=======
-        return getAttribute("autoIncrement", Boolean.class);
->>>>>>> 764d2f6e
     }
 
     public void setAutoIncrementInformation(AutoIncrementInformation autoIncrementInformation) {
@@ -151,7 +147,6 @@
         }
     }
 
-<<<<<<< HEAD
     public boolean isDataTypeDifferent(Column otherColumn) {
         if (!this.isCertainDataType() || !otherColumn.isCertainDataType()) {
             return false;
@@ -185,14 +180,6 @@
 
     public Column setCertainDataType(boolean certainDataType) {
         setAttribute("certainDataType", certainDataType);
-=======
-    public boolean isUnique() {
-        return (Boolean) getAttribute("unique", Boolean.class);
-    }
-
-    public Column setUnique(boolean unique) {
-        setAttribute("unique", unique);
->>>>>>> 764d2f6e
 
         return this;
     }
