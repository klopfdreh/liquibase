--- conflicted
+++ resolved
@@ -1,659 +1,371 @@
-package liquibase.integration.spring;
-
-import java.io.File;
-import java.io.FileWriter;
-import java.io.IOException;
-import java.io.InputStream;
-import java.net.URL;
-import java.sql.Connection;
-import java.sql.SQLException;
-import java.util.*;
-
-import javax.sql.DataSource;
-
-import liquibase.Liquibase;
-import liquibase.database.Database;
-import liquibase.database.DatabaseFactory;
-import liquibase.database.jvm.JdbcConnection;
-import liquibase.exception.DatabaseException;
-import liquibase.exception.LiquibaseException;
-import liquibase.logging.LogFactory;
-import liquibase.logging.Logger;
-import liquibase.resource.ResourceAccessor;
-import liquibase.util.StringUtils;
-
-import org.springframework.beans.factory.BeanNameAware;
-import org.springframework.beans.factory.InitializingBean;
-import org.springframework.context.ResourceLoaderAware;
-import org.springframework.core.io.Resource;
-import org.springframework.core.io.ResourceLoader;
-
-/**
- * A Spring-ified wrapper for Liquibase.
- * <p/>
- * Example Configuration:
- * <p/>
- * <p/>
- * This Spring configuration example will cause liquibase to run automatically when the Spring context is initialized. It will load
- * <code>db-changelog.xml</code> from the classpath and apply it against <code>myDataSource</code>.
- * <p/>
- * <p/>
- * 
- * <pre>
- * &lt;bean id=&quot;myLiquibase&quot;
- *          class=&quot;liquibase.spring.SpringLiquibase&quot;
- *          &gt;
- * 
- *      &lt;property name=&quot;dataSource&quot; ref=&quot;myDataSource&quot; /&gt;
- * 
- *      &lt;property name=&quot;changeLog&quot; value=&quot;classpath:db-changelog.xml&quot; /&gt;
- * 
- *      &lt;!-- The following configuration options are optional --&gt;
- * 
- *      &lt;property name=&quot;executeEnabled&quot; value=&quot;true&quot; /&gt;
- * 
- *      &lt;!--
- *      If set to true, writeSqlFileEnabled will write the generated
- *      SQL to a file before executing it.
- *      --&gt;
- *      &lt;property name=&quot;writeSqlFileEnabled&quot; value=&quot;true&quot; /&gt;
- * 
- *      &lt;!--
- *      sqlOutputDir specifies the directory into which the SQL file
- *      will be written, if so configured.
- *      --&gt;
- *      &lt;property name=&quot;sqlOutputDir&quot; value=&quot;c:\sql&quot; /&gt;
- * 
- * &lt;/bean&gt;
- * 
- * </pre>
- * 
- * @author Rob Schoening
- */
-public class SpringLiquibase implements InitializingBean, BeanNameAware, ResourceLoaderAware {
-
-	public class SpringResourceOpener implements ResourceAccessor {
-		private final String parentFile;
-
-		public SpringResourceOpener(String parentFile) {
-			this.parentFile = parentFile;
-		}
-
-		public Enumeration<URL> getResources(String packageName) throws IOException {
-			Vector<URL> tmp = new Vector<URL>();
-
-			Resource[] resources = org.springframework.core.io.support.ResourcePatternUtils.getResourcePatternResolver(getResourceLoader())
-					.getResources(adjustClasspath(packageName));
-
-<<<<<<< HEAD
-			for (Resource res : resources) {
-				tmp.add(res.getURL());
-			}
-
-			return tmp.elements();
-		}
-
-		public InputStream getResourceAsStream(String file) throws IOException {
-			Enumeration<URL> resources = getResources(file);
-			// take first found resource from classpath
-			if (resources.hasMoreElements()) {
-				return resources.nextElement().openStream();
-			} else {
-				return null;
-			}
-		}
-
-		public Resource getResource(String file) {
-			return getResourceLoader().getResource(adjustClasspath(file));
-		}
-
-		private String adjustClasspath(String file) {
-			return isPrefixPresent(parentFile) && !isPrefixPresent(file) ? ResourceLoader.CLASSPATH_URL_PREFIX + file : file;
-		}
-
-		public boolean isPrefixPresent(String file) {
-			if (file.startsWith("classpath") || file.startsWith("file:") || file.startsWith("url:")) {
-				return true;
-			}
-			return false;
-		}
-
-		public ClassLoader toClassLoader() {
-			return getResourceLoader().getClassLoader();
-		}
-	}
-
-	private String beanName;
-
-	private ResourceLoader resourceLoader;
-
-	private DataSource dataSource;
-
-	private final Logger log = LogFactory.getLogger(SpringLiquibase.class.getName());
-
-	private String changeLog;
-
-	private String contexts;
-
-	private Map<String, String> parameters;
-
-	private String defaultSchema;
-
-	private boolean dropFirst = false;
-
-	private boolean shouldRun = true;
-
-	private File rollbackFile;
-
-	public SpringLiquibase() {
-		super();
-	}
-
-	public boolean isDropFirst() {
-		return dropFirst;
-	}
-
-	public void setDropFirst(boolean dropFirst) {
-		this.dropFirst = dropFirst;
-	}
-
-	public void setShouldRun(boolean shouldRun) {
-		this.shouldRun = shouldRun;
-	}
-
-	public String getDatabaseProductName() throws DatabaseException {
-		Connection connection = null;
-		String name = "unknown";
-		try {
-			connection = getDataSource().getConnection();
-			Database database = DatabaseFactory.getInstance().findCorrectDatabaseImplementation(
-					new JdbcConnection(dataSource.getConnection()));
-			name = database.getDatabaseProductName();
-		} catch (SQLException e) {
-			throw new DatabaseException(e);
-		} finally {
-			if (connection != null) {
-				try {
-					if (!connection.getAutoCommit()) {
-						connection.rollback();
-					}
-					connection.close();
-				} catch (Exception e) {
-					log.warning("problem closing connection", e);
-				}
-			}
-		}
-		return name;
-	}
-
-	/**
-	 * The DataSource that liquibase will use to perform the migration.
-	 * 
-	 * @return
-	 */
-	public DataSource getDataSource() {
-		return dataSource;
-	}
-
-	/**
-	 * The DataSource that liquibase will use to perform the migration.
-	 */
-	public void setDataSource(DataSource dataSource) {
-		this.dataSource = dataSource;
-	}
-
-	/**
-	 * Returns a Resource that is able to resolve to a file or classpath resource.
-	 * 
-	 * @return
-	 */
-	public String getChangeLog() {
-		return changeLog;
-	}
-
-	/**
-	 * Sets a Spring Resource that is able to resolve to a file or classpath resource.
-	 * An example might be <code>classpath:db-changelog.xml</code>.
-	 */
-	public void setChangeLog(String dataModel) {
-
-		this.changeLog = dataModel;
-	}
-
-	public String getContexts() {
-		return contexts;
-	}
-
-	public void setContexts(String contexts) {
-		this.contexts = contexts;
-	}
-
-	public String getDefaultSchema() {
-		return defaultSchema;
-	}
-
-	public void setDefaultSchema(String defaultSchema) {
-		this.defaultSchema = defaultSchema;
-	}
-
-	/**
-	 * Executed automatically when the bean is initialized.
-	 */
-	public void afterPropertiesSet() throws LiquibaseException {
-		String shouldRunProperty = System.getProperty(Liquibase.SHOULD_RUN_SYSTEM_PROPERTY);
-		if (shouldRunProperty != null && !Boolean.valueOf(shouldRunProperty)) {
-			LogFactory.getLogger().info(
-					"Liquibase did not run because '" + Liquibase.SHOULD_RUN_SYSTEM_PROPERTY + "' system property was set to false");
-			return;
-		}
-		if (!shouldRun) {
-			LogFactory.getLogger().info(
-					"Liquibase did not run because 'shouldRun' " + "property was set to false on " + getBeanName()
-							+ " Liquibase Spring bean.");
-			return;
-		}
-
-		Connection c = null;
-		Liquibase liquibase = null;
-		try {
-			c = getDataSource().getConnection();
-			liquibase = createLiquibase(c);
-			generateRollbackFile(liquibase);
-			performUpdate(liquibase);
-		} catch (SQLException e) {
-			throw new DatabaseException(e);
-		} finally {
-			if (c != null) {
-				try {
-					if (!c.getAutoCommit()) {
-						c.rollback();
-					}
-				} catch (SQLException e) {
-					// nothing to do
-				}
-				try {
-					c.close();
-				} catch (SQLException e) {
-					// nothing to do
-				}
-			}
-		}
-
-	}
-
-	private void generateRollbackFile(Liquibase liquibase) throws LiquibaseException {
-		if (rollbackFile != null) {
-			try {
-				liquibase.futureRollbackSQL(getContexts(), new FileWriter(rollbackFile));
-			} catch (IOException e) {
-				throw new LiquibaseException("Unable to generate rollback file.", e);
-			}
-		}
-	}
-
-	protected void performUpdate(Liquibase liquibase) throws LiquibaseException {
-		liquibase.update(getContexts());
-	}
-
-	protected Liquibase createLiquibase(Connection c) throws LiquibaseException {
-		Liquibase liquibase = new Liquibase(getChangeLog(), createResourceOpener(), createDatabase(c));
-		if (parameters != null) {
-			for (Map.Entry<String, String> entry : parameters.entrySet()) {
-				liquibase.setChangeLogParameter(entry.getKey(), entry.getValue());
-			}
-		}
-
-		if (isDropFirst()) {
-			liquibase.dropAll();
-		}
-
-		return liquibase;
-	}
-
-	/**
-	 * Subclasses may override this method add change some database settings such as
-	 * default schema before returning the database object.
-	 * 
-	 * @param c
-	 * @return a Database implementation retrieved from the {@link DatabaseFactory}.
-	 * @throws DatabaseException
-	 */
-	protected Database createDatabase(Connection c) throws DatabaseException {
-		Database database = DatabaseFactory.getInstance().findCorrectDatabaseImplementation(new JdbcConnection(c));
-		if (StringUtils.trimToNull(this.defaultSchema) != null) {
-			database.setDefaultSchemaName(this.defaultSchema);
-		}
-		return database;
-	}
-
-	public void setChangeLogParameters(Map<String, String> parameters) {
-		this.parameters = parameters;
-	}
-
-	/**
-	 * Create a new resourceOpener.
-	 */
-	protected SpringResourceOpener createResourceOpener() {
-		return new SpringResourceOpener(getChangeLog());
-	}
-
-	/**
-	 * Spring sets this automatically to the instance's configured bean name.
-	 */
-	public void setBeanName(String name) {
-		this.beanName = name;
-	}
-
-	/**
-	 * Gets the Spring-name of this instance.
-	 * 
-	 * @return
-	 */
-	public String getBeanName() {
-		return beanName;
-	}
-
-	public void setResourceLoader(ResourceLoader resourceLoader) {
-		this.resourceLoader = resourceLoader;
-	}
-
-	public ResourceLoader getResourceLoader() {
-		return resourceLoader;
-	}
-
-	public void setRollbackFile(File rollbackFile) {
-		this.rollbackFile = rollbackFile;
-	}
-
-	@Override
-	public String toString() {
-		return getClass().getName() + "(" + this.getResourceLoader().toString() + ")";
-	}
-=======
-        public InputStream getResourceAsStream(String file) throws IOException {
-            try {
-                Resource resource = getResource(file);
-                return resource.getInputStream();
-            } catch (FileNotFoundException ex) {
-                return null;
-            }
-        }
-
-        public Enumeration<URL> getResources(String packageName) throws IOException {
-            List<URL> tmp = new ArrayList<URL>();
-
-            tmp.add(getResource(packageName).getURL());
-
-            return Collections.enumeration(tmp);
-        }
-
-        public Resource getResource(String file) {
-            return getResourceLoader().getResource(adjustClasspath(file));
-        }
-
-        private String adjustClasspath(String file) {
-            return isPrefixPresent(parentFile) && !isPrefixPresent(file)
-                    ? ResourceLoader.CLASSPATH_URL_PREFIX + file
-                    : file;
-        }
-
-        public boolean isPrefixPresent(String file) {
-            if (file.startsWith("classpath") ||
-                    file.startsWith("file:") ||
-                    file.startsWith("url:")) {
-                return true;
-            }
-            return false;
-        }
-
-        public ClassLoader toClassLoader() {
-            return getResourceLoader().getClassLoader();
-        }
-    }
-
-    private String beanName;
-
-    private ResourceLoader resourceLoader;
-
-    private DataSource dataSource;
-
-    private Logger log = LogFactory.getLogger(SpringLiquibase.class.getName());
-
-    private String changeLog;
-
-    private String contexts;
-
-    private Map<String, String> parameters;
-
-    private String defaultSchema;
-
-    private boolean dropFirst = false;
-
-    private boolean shouldRun = true;
-
-    private File rollbackFile;
-
-    public SpringLiquibase() {
-        super();
-    }
-
-    public boolean isDropFirst() {
-        return dropFirst;
-    }
-
-    public void setDropFirst(boolean dropFirst) {
-        this.dropFirst = dropFirst;
-    }
-
-    public void setShouldRun(boolean shouldRun) {
-        this.shouldRun = shouldRun;
-    }
-
-    public String getDatabaseProductName() throws DatabaseException {
-        Connection connection = null;
-        String name = "unknown";
-        try {
-            connection = getDataSource().getConnection();
-            Database database =
-                    DatabaseFactory.getInstance().findCorrectDatabaseImplementation(new JdbcConnection(dataSource.getConnection()));
-            name = database.getDatabaseProductName();
-        } catch (SQLException e) {
-            throw new DatabaseException(e);
-        } finally {
-            if (connection != null) {
-                try {
-                    if (!connection.getAutoCommit()) {
-                        connection.rollback();
-                    }
-                    connection.close();
-                } catch (Exception e) {
-                    log.warning("problem closing connection", e);
-                }
-            }
-        }
-        return name;
-    }
-
-    /**
-     * The DataSource that liquibase will use to perform the migration.
-     *
-     * @return
-     */
-    public DataSource getDataSource() {
-        return dataSource;
-    }
-
-    /**
-     * The DataSource that liquibase will use to perform the migration.
-     */
-    public void setDataSource(DataSource dataSource) {
-        this.dataSource = dataSource;
-    }
-
-    /**
-     * Returns a Resource that is able to resolve to a file or classpath resource.
-     *
-     * @return
-     */
-    public String getChangeLog() {
-        return changeLog;
-    }
-
-    /**
-     * Sets a Spring Resource that is able to resolve to a file or classpath resource.
-     * An example might be <code>classpath:db-changelog.xml</code>.
-     */
-    public void setChangeLog(String dataModel) {
-
-        this.changeLog = dataModel;
-    }
-
-    public String getContexts() {
-        return contexts;
-    }
-
-    public void setContexts(String contexts) {
-        this.contexts = contexts;
-    }
-
-    public String getDefaultSchema() {
-        return defaultSchema;
-    }
-
-    public void setDefaultSchema(String defaultSchema) {
-        this.defaultSchema = defaultSchema;
-    }
-
-    /**
-     * Executed automatically when the bean is initialized.
-     */
-    public void afterPropertiesSet() throws LiquibaseException {
-        String shouldRunProperty = System.getProperty(Liquibase.SHOULD_RUN_SYSTEM_PROPERTY);
-        if (shouldRunProperty != null && !Boolean.valueOf(shouldRunProperty)) {
-            LogFactory.getLogger().info("Liquibase did not run because '" + Liquibase.SHOULD_RUN_SYSTEM_PROPERTY + "' system property was set to false");
-            return;
-        }
-        if (!shouldRun) {
-            LogFactory.getLogger().info("Liquibase did not run because 'shouldRun' " +
-                    "property was set to false on " + getBeanName() + " Liquibase Spring bean.");
-            return;
-        }
-
-        Connection c = null;
-        Liquibase liquibase = null;
-        try {
-            c = getDataSource().getConnection();
-            liquibase = createLiquibase(c);
-            generateRollbackFile(liquibase);
-            performUpdate(liquibase);
-        } catch (SQLException e) {
-            throw new DatabaseException(e);
-        } finally {
-            if (c != null) {
-                try {
-                    if (!c.getAutoCommit()) {
-                        c.rollback();
-                    }
-                } catch (SQLException e) {
-                    //nothing to do
-                }
-                try {
-                    c.close();
-                } catch (SQLException e) {
-                    //nothing to do
-                }
-            }
-        }
-
-    }
-
-    private void generateRollbackFile(Liquibase liquibase) throws LiquibaseException {
-        if (rollbackFile != null) {
-            try {
-                liquibase.futureRollbackSQL(getContexts(), new FileWriter(rollbackFile));
-            } catch (IOException e) {
-                throw new LiquibaseException("Unable to generate rollback file.", e);
-            }
-        }
-    }
-
-    protected void performUpdate(Liquibase liquibase) throws LiquibaseException {
-        liquibase.update(getContexts());
-    }
-
-    protected Liquibase createLiquibase(Connection c) throws LiquibaseException {
-        Liquibase liquibase = new Liquibase(getChangeLog(), createResourceOpener(), createDatabase(c));
-        if (parameters != null) {
-            for (Map.Entry<String, String> entry : parameters.entrySet()) {
-                liquibase.setChangeLogParameter(entry.getKey(), entry.getValue());
-            }
-        }
-
-        if (isDropFirst()) {
-            liquibase.dropAll();
-        }
-
-        return liquibase;
-    }
-
-    /**
-     * Subclasses may override this method add change some database settings such as
-     * default schema before returning the database object.
-     *
-     * @param c
-     * @return a Database implementation retrieved from the {@link DatabaseFactory}.
-     * @throws DatabaseException
-     */
-    protected Database createDatabase(Connection c) throws DatabaseException {
-        Database database = DatabaseFactory.getInstance().findCorrectDatabaseImplementation(new JdbcConnection(c));
-        if (StringUtils.trimToNull(this.defaultSchema) != null) {
-            database.setDefaultSchemaName(this.defaultSchema);
-        }
-        return database;
-    }
-
-    public void setChangeLogParameters(Map<String, String> parameters) {
-        this.parameters = parameters;
-    }
-
-    /**
-     * Create a new resourceOpener.
-     */
-    protected SpringResourceOpener createResourceOpener() {
-        return new SpringResourceOpener(getChangeLog());
-    }
-
-    /**
-     * Spring sets this automatically to the instance's configured bean name.
-     */
-    public void setBeanName(String name) {
-        this.beanName = name;
-    }
-
-    /**
-     * Gets the Spring-name of this instance.
-     *
-     * @return
-     */
-    public String getBeanName() {
-        return beanName;
-    }
-
-    public void setResourceLoader(ResourceLoader resourceLoader) {
-        this.resourceLoader = resourceLoader;
-    }
-
-    public ResourceLoader getResourceLoader() {
-        return resourceLoader;
-    }
-
-    public void setRollbackFile(File rollbackFile) {
-        this.rollbackFile = rollbackFile;
-    }
-
-    @Override
-    public String toString() {
-        return getClass().getName() + "(" + this.getResourceLoader().toString() + ")";
-    }
->>>>>>> a07b332f
-}
+package liquibase.integration.spring;
+
+import java.io.File;
+import java.io.FileWriter;
+import java.io.IOException;
+import java.io.InputStream;
+import java.net.URL;
+import java.sql.Connection;
+import java.sql.SQLException;
+import java.util.*;
+
+import javax.sql.DataSource;
+
+import liquibase.Liquibase;
+import liquibase.database.Database;
+import liquibase.database.DatabaseFactory;
+import liquibase.database.jvm.JdbcConnection;
+import liquibase.exception.DatabaseException;
+import liquibase.exception.LiquibaseException;
+import liquibase.logging.LogFactory;
+import liquibase.logging.Logger;
+import liquibase.resource.ResourceAccessor;
+import liquibase.util.StringUtils;
+
+import org.springframework.beans.factory.BeanNameAware;
+import org.springframework.beans.factory.InitializingBean;
+import org.springframework.context.ResourceLoaderAware;
+import org.springframework.core.io.Resource;
+import org.springframework.core.io.ResourceLoader;
+
+/**
+ * A Spring-ified wrapper for Liquibase.
+ * <p/>
+ * Example Configuration:
+ * <p/>
+ * <p/>
+ * This Spring configuration example will cause liquibase to run automatically when the Spring context is initialized. It will load
+ * <code>db-changelog.xml</code> from the classpath and apply it against <code>myDataSource</code>.
+ * <p/>
+ * <p/>
+ * 
+ * <pre>
+ * &lt;bean id=&quot;myLiquibase&quot;
+ *          class=&quot;liquibase.spring.SpringLiquibase&quot;
+ *          &gt;
+ * 
+ *      &lt;property name=&quot;dataSource&quot; ref=&quot;myDataSource&quot; /&gt;
+ * 
+ *      &lt;property name=&quot;changeLog&quot; value=&quot;classpath:db-changelog.xml&quot; /&gt;
+ * 
+ *      &lt;!-- The following configuration options are optional --&gt;
+ * 
+ *      &lt;property name=&quot;executeEnabled&quot; value=&quot;true&quot; /&gt;
+ * 
+ *      &lt;!--
+ *      If set to true, writeSqlFileEnabled will write the generated
+ *      SQL to a file before executing it.
+ *      --&gt;
+ *      &lt;property name=&quot;writeSqlFileEnabled&quot; value=&quot;true&quot; /&gt;
+ * 
+ *      &lt;!--
+ *      sqlOutputDir specifies the directory into which the SQL file
+ *      will be written, if so configured.
+ *      --&gt;
+ *      &lt;property name=&quot;sqlOutputDir&quot; value=&quot;c:\sql&quot; /&gt;
+ * 
+ * &lt;/bean&gt;
+ * 
+ * </pre>
+ * 
+ * @author Rob Schoening
+ */
+public class SpringLiquibase implements InitializingBean, BeanNameAware, ResourceLoaderAware {
+
+	public class SpringResourceOpener implements ResourceAccessor {
+		private final String parentFile;
+
+		public SpringResourceOpener(String parentFile) {
+			this.parentFile = parentFile;
+		}
+
+		public Enumeration<URL> getResources(String packageName) throws IOException {
+            List<URL> tmp = new ArrayList<URL>();
+
+			Resource[] resources = org.springframework.core.io.support.ResourcePatternUtils.getResourcePatternResolver(getResourceLoader())
+					.getResources(adjustClasspath(packageName));
+
+			for (Resource res : resources) {
+				tmp.add(res.getURL());
+			}
+
+            return Collections.enumeration(tmp);
+		}
+
+		public InputStream getResourceAsStream(String file) throws IOException {
+			Enumeration<URL> resources = getResources(file);
+			// take first found resource from classpath
+			if (resources.hasMoreElements()) {
+				return resources.nextElement().openStream();
+			} else {
+				return null;
+			}
+		}
+
+		public Resource getResource(String file) {
+			return getResourceLoader().getResource(adjustClasspath(file));
+		}
+
+		private String adjustClasspath(String file) {
+			return isPrefixPresent(parentFile) && !isPrefixPresent(file) ? ResourceLoader.CLASSPATH_URL_PREFIX + file : file;
+		}
+
+		public boolean isPrefixPresent(String file) {
+			if (file.startsWith("classpath") || file.startsWith("file:") || file.startsWith("url:")) {
+				return true;
+			}
+			return false;
+		}
+
+		public ClassLoader toClassLoader() {
+			return getResourceLoader().getClassLoader();
+		}
+	}
+
+	private String beanName;
+
+	private ResourceLoader resourceLoader;
+
+	private DataSource dataSource;
+
+	private final Logger log = LogFactory.getLogger(SpringLiquibase.class.getName());
+
+	private String changeLog;
+
+	private String contexts;
+
+	private Map<String, String> parameters;
+
+	private String defaultSchema;
+
+	private boolean dropFirst = false;
+
+	private boolean shouldRun = true;
+
+	private File rollbackFile;
+
+	public SpringLiquibase() {
+		super();
+	}
+
+	public boolean isDropFirst() {
+		return dropFirst;
+	}
+
+	public void setDropFirst(boolean dropFirst) {
+		this.dropFirst = dropFirst;
+	}
+
+	public void setShouldRun(boolean shouldRun) {
+		this.shouldRun = shouldRun;
+	}
+
+	public String getDatabaseProductName() throws DatabaseException {
+		Connection connection = null;
+		String name = "unknown";
+		try {
+			connection = getDataSource().getConnection();
+			Database database = DatabaseFactory.getInstance().findCorrectDatabaseImplementation(
+					new JdbcConnection(dataSource.getConnection()));
+			name = database.getDatabaseProductName();
+		} catch (SQLException e) {
+			throw new DatabaseException(e);
+		} finally {
+			if (connection != null) {
+				try {
+					if (!connection.getAutoCommit()) {
+						connection.rollback();
+					}
+					connection.close();
+				} catch (Exception e) {
+					log.warning("problem closing connection", e);
+				}
+			}
+		}
+		return name;
+	}
+
+	/**
+	 * The DataSource that liquibase will use to perform the migration.
+	 * 
+	 * @return
+	 */
+	public DataSource getDataSource() {
+		return dataSource;
+	}
+
+	/**
+	 * The DataSource that liquibase will use to perform the migration.
+	 */
+	public void setDataSource(DataSource dataSource) {
+		this.dataSource = dataSource;
+	}
+
+	/**
+	 * Returns a Resource that is able to resolve to a file or classpath resource.
+	 * 
+	 * @return
+	 */
+	public String getChangeLog() {
+		return changeLog;
+	}
+
+	/**
+	 * Sets a Spring Resource that is able to resolve to a file or classpath resource.
+	 * An example might be <code>classpath:db-changelog.xml</code>.
+	 */
+	public void setChangeLog(String dataModel) {
+
+		this.changeLog = dataModel;
+	}
+
+	public String getContexts() {
+		return contexts;
+	}
+
+	public void setContexts(String contexts) {
+		this.contexts = contexts;
+	}
+
+	public String getDefaultSchema() {
+		return defaultSchema;
+	}
+
+	public void setDefaultSchema(String defaultSchema) {
+		this.defaultSchema = defaultSchema;
+	}
+
+	/**
+	 * Executed automatically when the bean is initialized.
+	 */
+	public void afterPropertiesSet() throws LiquibaseException {
+		String shouldRunProperty = System.getProperty(Liquibase.SHOULD_RUN_SYSTEM_PROPERTY);
+		if (shouldRunProperty != null && !Boolean.valueOf(shouldRunProperty)) {
+			LogFactory.getLogger().info(
+					"Liquibase did not run because '" + Liquibase.SHOULD_RUN_SYSTEM_PROPERTY + "' system property was set to false");
+			return;
+		}
+		if (!shouldRun) {
+			LogFactory.getLogger().info(
+					"Liquibase did not run because 'shouldRun' " + "property was set to false on " + getBeanName()
+							+ " Liquibase Spring bean.");
+			return;
+		}
+
+		Connection c = null;
+		Liquibase liquibase = null;
+		try {
+			c = getDataSource().getConnection();
+			liquibase = createLiquibase(c);
+			generateRollbackFile(liquibase);
+			performUpdate(liquibase);
+		} catch (SQLException e) {
+			throw new DatabaseException(e);
+		} finally {
+			if (c != null) {
+				try {
+					if (!c.getAutoCommit()) {
+						c.rollback();
+					}
+				} catch (SQLException e) {
+					// nothing to do
+				}
+				try {
+					c.close();
+				} catch (SQLException e) {
+					// nothing to do
+				}
+			}
+		}
+
+	}
+
+	private void generateRollbackFile(Liquibase liquibase) throws LiquibaseException {
+		if (rollbackFile != null) {
+			try {
+				liquibase.futureRollbackSQL(getContexts(), new FileWriter(rollbackFile));
+			} catch (IOException e) {
+				throw new LiquibaseException("Unable to generate rollback file.", e);
+			}
+		}
+	}
+
+	protected void performUpdate(Liquibase liquibase) throws LiquibaseException {
+		liquibase.update(getContexts());
+	}
+
+	protected Liquibase createLiquibase(Connection c) throws LiquibaseException {
+		Liquibase liquibase = new Liquibase(getChangeLog(), createResourceOpener(), createDatabase(c));
+		if (parameters != null) {
+			for (Map.Entry<String, String> entry : parameters.entrySet()) {
+				liquibase.setChangeLogParameter(entry.getKey(), entry.getValue());
+			}
+		}
+
+		if (isDropFirst()) {
+			liquibase.dropAll();
+		}
+
+		return liquibase;
+	}
+
+	/**
+	 * Subclasses may override this method add change some database settings such as
+	 * default schema before returning the database object.
+	 * 
+	 * @param c
+	 * @return a Database implementation retrieved from the {@link DatabaseFactory}.
+	 * @throws DatabaseException
+	 */
+	protected Database createDatabase(Connection c) throws DatabaseException {
+		Database database = DatabaseFactory.getInstance().findCorrectDatabaseImplementation(new JdbcConnection(c));
+		if (StringUtils.trimToNull(this.defaultSchema) != null) {
+			database.setDefaultSchemaName(this.defaultSchema);
+		}
+		return database;
+	}
+
+	public void setChangeLogParameters(Map<String, String> parameters) {
+		this.parameters = parameters;
+	}
+
+	/**
+	 * Create a new resourceOpener.
+	 */
+	protected SpringResourceOpener createResourceOpener() {
+		return new SpringResourceOpener(getChangeLog());
+	}
+
+	/**
+	 * Spring sets this automatically to the instance's configured bean name.
+	 */
+	public void setBeanName(String name) {
+		this.beanName = name;
+	}
+
+	/**
+	 * Gets the Spring-name of this instance.
+	 * 
+	 * @return
+	 */
+	public String getBeanName() {
+		return beanName;
+	}
+
+	public void setResourceLoader(ResourceLoader resourceLoader) {
+		this.resourceLoader = resourceLoader;
+	}
+
+	public ResourceLoader getResourceLoader() {
+		return resourceLoader;
+	}
+
+	public void setRollbackFile(File rollbackFile) {
+		this.rollbackFile = rollbackFile;
+	}
+
+	@Override
+	public String toString() {
+		return getClass().getName() + "(" + this.getResourceLoader().toString() + ")";
+	}
+}