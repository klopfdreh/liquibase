--- conflicted
+++ resolved
@@ -81,7 +81,6 @@
             databaseChangeLogLockTableName = StringUtils.trimToNull(databaseChangeLogLockTableName);
 
             Database database = DatabaseFactory.getInstance().openDatabase(url, username, password, driver, databaseClass, driverPropertiesFile, propertyProviderClass, resourceAccessor);
-<<<<<<< HEAD
 
             if (!database.supportsSchemas()) {
                 if (defaultSchemaName != null && defaultCatalogName == null) {
@@ -91,16 +90,14 @@
                     liquibaseCatalogName = liquibaseSchemaName;
                 }
             }
-=======
+            
             defaultCatalogName = StringUtils.trimToNull(defaultCatalogName);
             defaultSchemaName = StringUtils.trimToNull(defaultSchemaName);
->>>>>>> 4aa5887b
 
             database.setDefaultCatalogName(defaultCatalogName);
             database.setDefaultSchemaName(defaultSchemaName);
             database.setOutputDefaultCatalog(outputDefaultCatalog);
             database.setOutputDefaultSchema(outputDefaultSchema);
-<<<<<<< HEAD
             database.setLiquibaseCatalogName(liquibaseCatalogName);
             database.setLiquibaseSchemaName(liquibaseSchemaName);
             if (databaseChangeLogTableName!=null) {
@@ -110,10 +107,8 @@
                 } else {
                     database.setDatabaseChangeLogLockTableName(databaseChangeLogTableName+"LOCK");
                 }
-=======
-            database.setLiquibaseCatalogName(StringUtils.trimToNull(liquibaseCatalogName));
-            database.setLiquibaseSchemaName(StringUtils.trimToNull(liquibaseSchemaName));
-
+            }
+            
             //Todo: move to database object methods in 4.0
             if ((defaultCatalogName != null || defaultSchemaName != null) && !(database.getConnection() instanceof OfflineConnection)) {
                 if (database instanceof OracleDatabase) {
@@ -140,7 +135,6 @@
                     ExecutorService.getInstance().getExecutor(database).execute(new RawSqlStatement("USE "+schema));
                 }
 
->>>>>>> 4aa5887b
             }
             return database;
         } catch (Exception e) {
