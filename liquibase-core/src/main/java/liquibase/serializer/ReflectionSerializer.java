--- conflicted
+++ resolved
@@ -77,26 +77,12 @@
         Field foundField = fieldsByName.get(field);
 
         try {
-<<<<<<< HEAD
-            Field foundField = findField(object, field);
-            foundField.setAccessible(true);
-=======
             if (foundField == null) {
-                Class<? extends Object> classToCheck = object.getClass();
-                while (foundField == null && !classToCheck.equals(Object.class)) {
-                    try {
-                        foundField = classToCheck.getDeclaredField(field);
-                    } catch (NoSuchFieldException e) {
-                        classToCheck = classToCheck.getSuperclass();
-                    }
-                }
-                if (foundField == null) {
-                    throw new UnexpectedLiquibaseException("No field "+field+" on "+object.getClass());
-                }
+                Field foundField = findField(object, field);
                 foundField.setAccessible(true);
+
                 fieldsByName.put(field, foundField);
             }
->>>>>>> 68b5b55d
 
             return foundField.get(object);
         } catch (Exception e) {
