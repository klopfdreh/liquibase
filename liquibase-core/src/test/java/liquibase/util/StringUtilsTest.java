--- conflicted
+++ resolved
@@ -1,4 +1,3 @@
-<<<<<<< HEAD
 package liquibase.util;
 
 import static org.junit.Assert.*;
@@ -261,257 +260,4 @@
                 "    line 2\n" +
                 "    line 3", StringUtils.indent("line 1\n line 2\n  line 3"));
     }
-}
-=======
-package liquibase.util;
-
-import static org.junit.Assert.*;
-import org.junit.Test;
-
-
-public class StringUtilsTest {
-
-    String newline = System.getProperty("line.separator");
-
-    @Test
-     public void windowsDelimiter() {
-         String sql = "/*\n" +
-                 "This is a test comment of MS-SQL script\n" +
-                 "*/\n" +
-                 "\n" +
-                 "Select * from Test;\n" +
-                 "Update Test set field = 1";
-         String[] result = StringUtils.processMutliLineSQL(sql,true, true, ";");
-         assertEquals(2,result.length);
-         assertEquals("Select * from Test",result[0]);
-         assertEquals("Update Test set field = 1",result[1]);
-     }
-
-    @Test
-    public void multipleComments() {
-        String raw = "/**\n" +
-                "Some comments go here\n" +
-                "**/\n" +
-                "create table sqlfilerollback (id int);\n" +
-                "\n" +
-                "/**\n" +
-                "Some morecomments go here\n" +
-                "**/\n" +
-                "create table sqlfilerollback2 (id int);";
-        String[] strings = StringUtils.processMutliLineSQL(raw, true, true, null);
-        assertEquals(2, strings.length);
-        assertEquals("create table sqlfilerollback (id int)", strings[0]);
-        assertEquals("create table sqlfilerollback2 (id int)", strings[1]);
-    }
-
-    @Test
-    public void noComments() {
-        String noComments=" Some text but no comments";
-        String result = StringUtils.stripComments(noComments);
-        assertEquals(noComments.trim(),result);
-    }
-    
-    @Test
-    public void singleLineNoNewLine() {
-        String sql = "Some text" ;
-        String comment = " -- with comment";
-        String totalLine=sql + comment ;
-        String result = StringUtils.stripComments(totalLine);
-        
-        assertEquals(sql,result);
-    }
-    
-    @Test
-    public void singleLineNoFollowOnLine() {
-        String sql = "Some text" ;
-        String comment = " -- with comment\n";
-        String totalLine=sql + comment ;
-        String result = StringUtils.stripComments(totalLine);
-        
-        assertEquals(sql.trim(),result);
-    }
-    
-    @Test
-    public void singleLongLineNoFollowOnLine() {
-        StringBuilder sqlBuilder = new StringBuilder();
-        for (int i = 0; i < 10000; ++i)
-            sqlBuilder.append(" A");
-        String sql = sqlBuilder.toString();
-        String comment = " -- with comment\n";
-        String totalLine=sql + comment ;
-        long start = System.currentTimeMillis();
-        String result = StringUtils.stripComments(totalLine);
-        long end = System.currentTimeMillis();
-        
-        assertEquals(sql.trim(),result);
-        assertTrue("Did not complete within 1 second", end - start <= 1000);
-    }
-    
-    @Test
-    public void singleLineMultipleComments() {
-        String sql = "Some text" ;
-        String comment = "-- with comment";
-        String totalLine=sql + comment + "\n"+ sql + comment ;
-        String result = StringUtils.stripComments(totalLine);
-        
-        assertEquals(sql+"\n"+sql,result);
-    }
-    
-    @Test
-    public void multiLineOnOwnLine() {
-        String sql = "/*Some text\nmore text*/" ;
-        
-        String result = StringUtils.stripComments(sql);
-        assertEquals("",result);
-    }
-    
-    @Test
-    public void multiLineAfterSQL() {
-        String sql = "some sql";
-        String comment = "/*Some text\nmore text*/" ;
-        String total = sql + comment;
-        String result = StringUtils.stripComments(total);
-        assertEquals(sql.trim(),result);
-    }
-    
-    @Test
-    public void multiLineFinishesWithTextOnLine() {
-        String sql = "some sql";
-        String comment = "/*Some text\nmore text*/" ;
-        String total = comment + sql;
-        String result = StringUtils.stripComments(total);
-        assertEquals(sql.trim(),result);
-    }
-    
-    @Test
-    public void multiLineStartAndFinishWithSQL() {
-        String sql = "some sql";
-        String comment = "/*Some text\nmore text*/" ;
-        String total = sql + comment + sql;
-        String result = StringUtils.stripComments(total);
-        assertEquals(sql.trim() + sql,result);
-    }
-    
-    @Test
-    public void shouldStripComments() {
-        String sql = "some sql";
-        String comment = "/*Some text\nmore text*/" ;
-        String total = sql + comment + sql;
-        String[] result = StringUtils.processMutliLineSQL(total,true, false, null);
-        assertEquals(1,result.length);
-        assertEquals(sql+sql,result[0]);
-    }
-
-    @Test
-    public void stripComments2() {
-        String sql = "insert into test_table values(1, 'hello');\n" +
-                "insert into test_table values(2, 'hello');\n" +
-                "--insert into test_table values(3, 'hello');\n" +
-                "insert into test_table values(4, 'hello');";
-
-        String[] result = StringUtils.processMutliLineSQL(sql, true, true, ";");
-        assertEquals(3, result.length);
-    }
-
-    
-    @Test
-    public void shouldNotStripComments() {
-        String sql = "some sql";
-        String comment = "/*Some text\nmore text*/" ;
-        String total = sql + comment + sql;
-        String[] result = StringUtils.processMutliLineSQL(total,false, false, null);
-        assertEquals(1,result.length);
-        assertEquals(total,result[0]);
-    }
-    
-    @Test
-    public void splitOngo() {
-        String sql = "some sql\ngo\nmore sql";
-        String[] result = StringUtils.splitSQL(sql, null);
-        assertEquals(2,result.length);
-        assertEquals("some sql",result[0]);
-        assertEquals("more sql",result[1]);
-    }
-    
-    @Test
-    public void splitOnGO() {
-        String sql = "some sql\nGO\nmore sql";
-        String[] result = StringUtils.splitSQL(sql, null);
-        assertEquals(2,result.length);
-        assertEquals("some sql",result[0]);
-        assertEquals("more sql",result[1]);
-    }
-
-    @Test
-    public void multilineComment() {
-        String sql = "/*\n" +
-                "This is a test comment of SQL script\n" +
-                "*/\n" +
-                "\n" +
-                "Select * from Test;\n" +
-                "Update Test set field = 1";
-        String[] result = StringUtils.processMutliLineSQL(sql,true, true, null);
-        assertEquals(2,result.length);
-        assertEquals("Select * from Test",result[0]);
-        assertEquals("Update Test set field = 1",result[1]);
-
-    }
-
-     @Test
-    public void testSplitWithSemicolon() {
-        StringBuilder sb = new StringBuilder();
-        sb.append("select * from simple_select_statement;\n");
-        sb.append("insert into table ( col ) values (' value with; semicolon ');");
-        String[] result = StringUtils.processMutliLineSQL(sb.toString(), true, true, null);
-        assertEquals("Unexpected amount of statements returned",2, result.length);
-    }
-
-    @Test
-    public void splitWithGo() {
-        String testString = "SELECT *\n" +
-                "                                FROM sys.objects\n" +
-                "                                WHERE object_id = OBJECT_ID(N'[test].[currval]')\n" +
-                "                                AND type in (N'FN', N'IF', N'TF', N'FS', N'FT')\n" +
-                "                        )\n" +
-                "                        DROP FUNCTION [test].[currval]\n" +
-                "go\n" +
-                "                        IF EXISTS\n" +
-                "                        (\n" +
-                "                        SELECT *\n" +
-                "                        FROM sys.objects\n" +
-                "                        WHERE object_id = OBJECT_ID(N'[test].[nextval]')\n" +
-                "                        AND type in (N'P', N'PC')\n" +
-                "                        )\n" +
-                "                        DROP PROCEDURE [test].[nextval]:";
-
-        String[] strings = StringUtils.splitSQL(testString, null);
-        assertEquals(2, strings.length);
-    }
-
-     @Test
-    public void splitWithX() {
-        String testString =  "insert into datatable (col) values ('a value with a ;') X\n"+
-            "insert into datatable (col) values ('another value with a ;') X";
-
-        String[] strings = StringUtils.splitSQL(testString, "X");
-        assertEquals(2, strings.length);
-         assertEquals("insert into datatable (col) values ('a value with a ;')", strings[0]);
-         assertEquals("insert into datatable (col) values ('another value with a ;')", strings[1]);
-    }
-
-    @Test
-    public void commentRemoval() {
-        String testString = "--\n" +
-                "-- Create the blog table.\n" +
-                "--\n" +
-                "CREATE TABLE blog\n" +
-                "(\n" +
-                "    ID                         NUMBER(15)    NOT NULL\n" +
-                ")";
-
-        String[] strings = StringUtils.processMutliLineSQL(testString, true, false, null);
-        assertEquals(1, strings.length);
-        assertTrue(strings[0].startsWith("CREATE TABLE blog"));
-    }
-}
->>>>>>> be0828be
+}