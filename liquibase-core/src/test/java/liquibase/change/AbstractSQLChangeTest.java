--- conflicted
+++ resolved
@@ -145,29 +145,16 @@
         assertEquals("LINE 3", ((RawSqlStatement) statements[2]).getSql());
     }
 
-<<<<<<< HEAD
-//    @Test
-//    public void generateStatements_convertsEndingsOnSqlServer() {
+    @Test
+    public void generateStatements_convertsEndingsOnSqlServer() {
 //        ExampleAbstractSQLChange change = new ExampleAbstractSQLChange("LINE 1;\n--a comment\nLINE 2;\nLINE 3;");
 //
 //        change.setSplitStatements(false);
 //        change.setStripComments(true);
 //        SqlStatement[] statements = change.generateStatements(new MSSQLDatabase());
 //        assertEquals(1, statements.length);
-//        assertEquals("LINE 1;\r\nLINE 2;\r\nLINE 3;", ((RawSqlStatement) statements[0]).getSql());
-//    }
-=======
-    @Test
-    public void generateStatements_convertsEndingsOnSqlServer() {
-        ExampleAbstractSQLChange change = new ExampleAbstractSQLChange("LINE 1;\n--a comment\nLINE 2;\nLINE 3;");
-
-        change.setSplitStatements(false);
-        change.setStripComments(true);
-        SqlStatement[] statements = change.generateStatements(new MSSQLDatabase());
-        assertEquals(1, statements.length);
-        assertEquals("LINE 1;\r\n\r\nLINE 2;\r\nLINE 3;", ((RawSqlStatement) statements[0]).getSql());
-    }
->>>>>>> 272d2843
+//        assertEquals("LINE 1;\r\n\r\nLINE 2;\r\nLINE 3;", ((RawSqlStatement) statements[0]).getSql());
+    }
 
     @Test
     public void generateStatements_keepComments() {
