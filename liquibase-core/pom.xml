<<<<<<< HEAD
<?xml version="1.0" encoding="UTF-8"?>
<project xmlns="http://maven.apache.org/POM/4.0.0" xmlns:xsi="http://www.w3.org/2001/XMLSchema-instance" xsi:schemaLocation="http://maven.apache.org/POM/4.0.0 http://maven.apache.org/xsd/maven-4.0.0.xsd">

    <modelVersion>4.0.0</modelVersion>

    <artifactId>liquibase-core</artifactId>
    <name>Liquibase Core</name>
    <packaging>jar</packaging>

    <parent>
      <groupId>org.liquibase</groupId>
      <artifactId>liquibase-parent</artifactId>
      <version>3.0.5-SNAPSHOT</version>
      <relativePath>../pom.xml</relativePath>
    </parent>
    
    <properties>
        <bundle.namespace>liquibase.*</bundle.namespace>
        <project.version>3.0.4</project.version>
    </properties>

    <dependencies>
        <dependency>
          <groupId>junit</groupId>
          <artifactId>junit</artifactId>
            <scope>test</scope>
        </dependency>

        <dependency>
          <groupId>org.easymock</groupId>
          <artifactId>easymockclassextension</artifactId>
            <scope>test</scope>
        </dependency>

        <dependency>
            <groupId>org.mockito</groupId>
            <artifactId>mockito-all</artifactId>
            <version>1.9.5</version>
            <scope>test</scope>
        </dependency>

        <dependency>
            <groupId>org.powermock</groupId>
            <artifactId>powermock-module-junit4</artifactId>
            <version>1.5</version>
            <scope>test</scope>
        </dependency>
        <dependency>
            <groupId>org.powermock</groupId>
            <artifactId>powermock-api-mockito</artifactId>
            <version>1.5</version>
            <scope>test</scope>
        </dependency>

        <dependency>
          <groupId>ant</groupId>
          <artifactId>ant</artifactId>
        </dependency>

        <dependency>
          <groupId>javax.servlet</groupId>
          <artifactId>servlet-api</artifactId>
        </dependency>

        <dependency>
          <groupId>org.springframework</groupId>
          <artifactId>spring</artifactId>
        </dependency>

        <dependency>
            <groupId>javax.enterprise</groupId>
            <artifactId>cdi-api</artifactId>
        </dependency>

        <dependency>
            <groupId>org.jboss.weld.se</groupId>
            <artifactId>weld-se</artifactId>
        </dependency>

        <dependency>
            <groupId>org.hsqldb</groupId>
            <artifactId>hsqldb</artifactId>
            <scope>test</scope>
        </dependency>

        <dependency>
            <groupId>org.yaml</groupId>
            <artifactId>snakeyaml</artifactId>
        </dependency>

    </dependencies>



    <build>
        <finalName>liquibase-${project.version}</finalName>

        <resources>
            <resource>
                <directory>src/main/resources</directory>
                <filtering>true</filtering>
            </resource>
        </resources>

        <plugins>
            <plugin>
                <groupId>org.apache.maven.plugins</groupId>
                <artifactId>maven-compiler-plugin</artifactId>
                <version>3.1</version>
                <configuration>
                    <source>1.6</source>
                    <target>1.6</target>
                </configuration>
            </plugin>
            <plugin>
                <artifactId>maven-jar-plugin</artifactId>
                <configuration>
                    <archive>
                        <manifestFile>src/main/resources/META-INF/MANIFEST.MF</manifestFile>
                    </archive>
                </configuration>
                <executions>
                    <execution>
                        <goals>
                            <goal>test-jar</goal>
                        </goals>
                    </execution>
                </executions>
            </plugin>

            <plugin>
                <artifactId>maven-surefire-plugin</artifactId>
                <configuration>
                    <excludes>
                        <exclude>**/TestContext.java</exclude>
                    </excludes>
                    <systemProperties>
                        <property>
                            <name>liquibase.defaultlogger.level</name>
                            <value>severe</value>
                        </property>
                    </systemProperties>
                </configuration>
            </plugin>

            <plugin>
                <groupId>org.apache.maven.plugins</groupId>
                <artifactId>maven-javadoc-plugin</artifactId>
                <executions>
                    <execution>
                        <id>api</id>
                        <phase>prepare-package</phase>
                        <goals>
                            <goal>javadoc</goal>
                        </goals>
                        <configuration>
                            <sourcepath>../liquibase-core/src/main/java</sourcepath>
                            <encoding>UTF-8</encoding>
                        </configuration>
                    </execution>
                </executions>
            </plugin>

       

            <!--<plugin>-->
                <!--<groupId>org.apache.felix</groupId>-->
                <!--<artifactId>maven-bundle-plugin</artifactId>-->
                <!--<extensions>true</extensions>-->
                <!--<configuration>-->
                    <!--<instructions>-->
                        <!--<_include>-osgi.bnd</_include>-->
                    <!--</instructions>-->
                    <!--<manifestLocation>${project.build.directory}/jar-with-deps/META-INF</manifestLocation>-->
                <!--</configuration>-->
                <!--<executions>-->
                    <!--<execution>-->
                        <!--<id>bundle-manifest</id>-->
                        <!--<phase>process-classes</phase>-->
                        <!--<goals>-->
                            <!--<goal>manifest</goal>-->
                        <!--</goals>-->
                    <!--</execution>-->
                <!--</executions>-->
            <!--</plugin>-->

            <plugin>
                <artifactId>maven-assembly-plugin</artifactId>
                <executions>
                    <execution>
                        <id>distro</id>
                        <phase>package</phase>
                        <goals>
                            <goal>single</goal>
                        </goals>
                        <configuration>
                            <descriptors>
                                <!-- create the distribution archives -->
                                <descriptor>src/main/resources/assembly/bin.xml</descriptor>
                            </descriptors>
                            <!--<archive>
                              <manifestFile>../liquibase-core/src/main/resources/META-INF/MANIFEST.MF</manifestFile>
                            </archive>-->
                        </configuration>
                    </execution>
                </executions>
                <version>2.3</version>
            </plugin>
            <plugin>
                <artifactId>maven-deploy-plugin</artifactId>
                <configuration>
                    <skip>false</skip>
                </configuration>
            </plugin>
          <plugin>
            <groupId>org.apache.maven.plugins</groupId>
            <artifactId>maven-source-plugin</artifactId>
            <version>2.1.2</version>
            <executions>
              <execution>
                <id>attach-sources</id>
                <phase>verify</phase>
                <goals>
                  <goal>jar-no-fork</goal>
                </goals>
              </execution>
            </executions>
          </plugin>
        </plugins>
    </build>

    <profiles>
        <profile>
            <id>release-sign-artifacts</id>
            <activation>
                <property>
                    <name>performRelease</name>
                    <value>true</value>
                </property>
            </activation>
            <build>
                <plugins>
                    <plugin>
                        <groupId>org.apache.maven.plugins</groupId>
                        <artifactId>maven-gpg-plugin</artifactId>
                        <executions>
                            <execution>
                                <id>sign-artifacts</id>
                                <phase>verify</phase>
                                <goals>
                                    <goal>sign</goal>
                                </goals>
                            </execution>
                        </executions>
                    </plugin>
                </plugins>
            </build>
        </profile>
    </profiles>

</project>
=======
<?xml version="1.0" encoding="UTF-8"?>
<project xmlns="http://maven.apache.org/POM/4.0.0" xmlns:xsi="http://www.w3.org/2001/XMLSchema-instance" xsi:schemaLocation="http://maven.apache.org/POM/4.0.0 http://maven.apache.org/xsd/maven-4.0.0.xsd">

    <modelVersion>4.0.0</modelVersion>

    <artifactId>liquibase-core</artifactId>
    <name>Liquibase Core</name>
    <packaging>jar</packaging>

    <parent>
      <groupId>org.liquibase</groupId>
      <artifactId>liquibase-parent</artifactId>
      <version>3.0.7-SNAPSHOT</version>
      <relativePath>../pom.xml</relativePath>
    </parent>
    
    <properties>
        <bundle.namespace>liquibase.*</bundle.namespace>
        <project.version>3.0.7</project.version>
    </properties>

    <dependencies>
        <dependency>
          <groupId>junit</groupId>
          <artifactId>junit</artifactId>
            <scope>test</scope>
        </dependency>

        <dependency>
            <groupId>org.hamcrest</groupId>
            <artifactId>hamcrest-library</artifactId>
            <scope>test</scope>
        </dependency>

        <dependency>
          <groupId>org.easymock</groupId>
          <artifactId>easymockclassextension</artifactId>
            <scope>test</scope>
        </dependency>

        <dependency>
            <groupId>org.mockito</groupId>
            <artifactId>mockito-all</artifactId>
            <version>1.9.5</version>
            <scope>test</scope>
        </dependency>

        <dependency>
            <groupId>org.powermock</groupId>
            <artifactId>powermock-module-junit4</artifactId>
            <version>1.5</version>
            <scope>test</scope>
        </dependency>
        <dependency>
            <groupId>org.powermock</groupId>
            <artifactId>powermock-api-mockito</artifactId>
            <version>1.5</version>
            <scope>test</scope>
        </dependency>

        <dependency>
          <groupId>ant</groupId>
          <artifactId>ant</artifactId>
        </dependency>

        <dependency>
          <groupId>javax.servlet</groupId>
          <artifactId>servlet-api</artifactId>
        </dependency>

        <dependency>
          <groupId>org.springframework</groupId>
          <artifactId>spring</artifactId>
        </dependency>

        <dependency>
            <groupId>org.hsqldb</groupId>
            <artifactId>hsqldb</artifactId>
            <scope>test</scope>
        </dependency>

        <dependency>
            <groupId>org.yaml</groupId>
            <artifactId>snakeyaml</artifactId>
        </dependency>

    </dependencies>



    <build>
        <finalName>liquibase-${project.version}</finalName>

        <resources>
            <resource>
                <directory>src/main/resources</directory>
                <filtering>true</filtering>
            </resource>
        </resources>

        <plugins>
            <plugin>
                <artifactId>maven-jar-plugin</artifactId>
                <configuration>
                    <archive>
                        <manifestFile>src/main/resources/META-INF/MANIFEST.MF</manifestFile>
                    </archive>
                </configuration>
                <executions>
                    <execution>
                        <goals>
                            <goal>test-jar</goal>
                        </goals>
                    </execution>
                </executions>
            </plugin>

            <plugin>
                <artifactId>maven-surefire-plugin</artifactId>
                <configuration>
                    <excludes>
                        <exclude>**/TestContext.java</exclude>
                    </excludes>
                    <systemProperties>
                        <property>
                            <name>liquibase.defaultlogger.level</name>
                            <value>severe</value>
                        </property>
                    </systemProperties>
                </configuration>
            </plugin>

            <plugin>
                <groupId>org.apache.maven.plugins</groupId>
                <artifactId>maven-javadoc-plugin</artifactId>
                <executions>
                    <execution>
                        <id>api</id>
                        <phase>prepare-package</phase>
                        <goals>
                            <goal>javadoc</goal>
                        </goals>
                        <configuration>
                            <sourcepath>../liquibase-core/src/main/java</sourcepath>
                            <encoding>UTF-8</encoding>
                        </configuration>
                    </execution>
                </executions>
            </plugin>

       

            <!--<plugin>-->
                <!--<groupId>org.apache.felix</groupId>-->
                <!--<artifactId>maven-bundle-plugin</artifactId>-->
                <!--<extensions>true</extensions>-->
                <!--<configuration>-->
                    <!--<instructions>-->
                        <!--<_include>-osgi.bnd</_include>-->
                    <!--</instructions>-->
                    <!--<manifestLocation>${project.build.directory}/jar-with-deps/META-INF</manifestLocation>-->
                <!--</configuration>-->
                <!--<executions>-->
                    <!--<execution>-->
                        <!--<id>bundle-manifest</id>-->
                        <!--<phase>process-classes</phase>-->
                        <!--<goals>-->
                            <!--<goal>manifest</goal>-->
                        <!--</goals>-->
                    <!--</execution>-->
                <!--</executions>-->
            <!--</plugin>-->

            <plugin>
                <artifactId>maven-assembly-plugin</artifactId>
                <executions>
                    <execution>
                        <id>distro</id>
                        <phase>package</phase>
                        <goals>
                            <goal>single</goal>
                        </goals>
                        <configuration>
                            <descriptors>
                                <!-- create the distribution archives -->
                                <descriptor>src/main/resources/assembly/bin.xml</descriptor>
                            </descriptors>
                            <!--<archive>
                              <manifestFile>../liquibase-core/src/main/resources/META-INF/MANIFEST.MF</manifestFile>
                            </archive>-->
                        </configuration>
                    </execution>
                </executions>
                <version>2.3</version>
            </plugin>
            <plugin>
                <artifactId>maven-deploy-plugin</artifactId>
                <configuration>
                    <skip>false</skip>
                </configuration>
            </plugin>
          <plugin>
            <groupId>org.apache.maven.plugins</groupId>
            <artifactId>maven-source-plugin</artifactId>
            <version>2.1.2</version>
            <executions>
              <execution>
                <id>attach-sources</id>
                <phase>verify</phase>
                <goals>
                  <goal>jar-no-fork</goal>
                </goals>
              </execution>
            </executions>
          </plugin>
        </plugins>
    </build>

    <profiles>
        <profile>
            <id>release-sign-artifacts</id>
            <activation>
                <property>
                    <name>performRelease</name>
                    <value>true</value>
                </property>
            </activation>
            <build>
                <plugins>
                    <plugin>
                        <groupId>org.apache.maven.plugins</groupId>
                        <artifactId>maven-gpg-plugin</artifactId>
                        <executions>
                            <execution>
                                <id>sign-artifacts</id>
                                <phase>verify</phase>
                                <goals>
                                    <goal>sign</goal>
                                </goals>
                            </execution>
                        </executions>
                    </plugin>
                </plugins>
            </build>
        </profile>
    </profiles>

</project>
>>>>>>> be0828be
<|MERGE_RESOLUTION|>--- conflicted
+++ resolved
@@ -1,4 +1,3 @@
-<<<<<<< HEAD
 <?xml version="1.0" encoding="UTF-8"?>
 <project xmlns="http://maven.apache.org/POM/4.0.0" xmlns:xsi="http://www.w3.org/2001/XMLSchema-instance" xsi:schemaLocation="http://maven.apache.org/POM/4.0.0 http://maven.apache.org/xsd/maven-4.0.0.xsd">
 
@@ -11,19 +10,25 @@
     <parent>
       <groupId>org.liquibase</groupId>
       <artifactId>liquibase-parent</artifactId>
-      <version>3.0.5-SNAPSHOT</version>
+      <version>3.0.7-SNAPSHOT</version>
       <relativePath>../pom.xml</relativePath>
     </parent>
     
     <properties>
         <bundle.namespace>liquibase.*</bundle.namespace>
-        <project.version>3.0.4</project.version>
+        <project.version>3.0.7</project.version>
     </properties>
 
     <dependencies>
         <dependency>
           <groupId>junit</groupId>
           <artifactId>junit</artifactId>
+            <scope>test</scope>
+        </dependency>
+
+        <dependency>
+            <groupId>org.hamcrest</groupId>
+            <artifactId>hamcrest-library</artifactId>
             <scope>test</scope>
         </dependency>
 
@@ -66,16 +71,6 @@
         <dependency>
           <groupId>org.springframework</groupId>
           <artifactId>spring</artifactId>
-        </dependency>
-
-        <dependency>
-            <groupId>javax.enterprise</groupId>
-            <artifactId>cdi-api</artifactId>
-        </dependency>
-
-        <dependency>
-            <groupId>org.jboss.weld.se</groupId>
-            <artifactId>weld-se</artifactId>
         </dependency>
 
         <dependency>
@@ -259,254 +254,4 @@
         </profile>
     </profiles>
 
-</project>
-=======
-<?xml version="1.0" encoding="UTF-8"?>
-<project xmlns="http://maven.apache.org/POM/4.0.0" xmlns:xsi="http://www.w3.org/2001/XMLSchema-instance" xsi:schemaLocation="http://maven.apache.org/POM/4.0.0 http://maven.apache.org/xsd/maven-4.0.0.xsd">
-
-    <modelVersion>4.0.0</modelVersion>
-
-    <artifactId>liquibase-core</artifactId>
-    <name>Liquibase Core</name>
-    <packaging>jar</packaging>
-
-    <parent>
-      <groupId>org.liquibase</groupId>
-      <artifactId>liquibase-parent</artifactId>
-      <version>3.0.7-SNAPSHOT</version>
-      <relativePath>../pom.xml</relativePath>
-    </parent>
-    
-    <properties>
-        <bundle.namespace>liquibase.*</bundle.namespace>
-        <project.version>3.0.7</project.version>
-    </properties>
-
-    <dependencies>
-        <dependency>
-          <groupId>junit</groupId>
-          <artifactId>junit</artifactId>
-            <scope>test</scope>
-        </dependency>
-
-        <dependency>
-            <groupId>org.hamcrest</groupId>
-            <artifactId>hamcrest-library</artifactId>
-            <scope>test</scope>
-        </dependency>
-
-        <dependency>
-          <groupId>org.easymock</groupId>
-          <artifactId>easymockclassextension</artifactId>
-            <scope>test</scope>
-        </dependency>
-
-        <dependency>
-            <groupId>org.mockito</groupId>
-            <artifactId>mockito-all</artifactId>
-            <version>1.9.5</version>
-            <scope>test</scope>
-        </dependency>
-
-        <dependency>
-            <groupId>org.powermock</groupId>
-            <artifactId>powermock-module-junit4</artifactId>
-            <version>1.5</version>
-            <scope>test</scope>
-        </dependency>
-        <dependency>
-            <groupId>org.powermock</groupId>
-            <artifactId>powermock-api-mockito</artifactId>
-            <version>1.5</version>
-            <scope>test</scope>
-        </dependency>
-
-        <dependency>
-          <groupId>ant</groupId>
-          <artifactId>ant</artifactId>
-        </dependency>
-
-        <dependency>
-          <groupId>javax.servlet</groupId>
-          <artifactId>servlet-api</artifactId>
-        </dependency>
-
-        <dependency>
-          <groupId>org.springframework</groupId>
-          <artifactId>spring</artifactId>
-        </dependency>
-
-        <dependency>
-            <groupId>org.hsqldb</groupId>
-            <artifactId>hsqldb</artifactId>
-            <scope>test</scope>
-        </dependency>
-
-        <dependency>
-            <groupId>org.yaml</groupId>
-            <artifactId>snakeyaml</artifactId>
-        </dependency>
-
-    </dependencies>
-
-
-
-    <build>
-        <finalName>liquibase-${project.version}</finalName>
-
-        <resources>
-            <resource>
-                <directory>src/main/resources</directory>
-                <filtering>true</filtering>
-            </resource>
-        </resources>
-
-        <plugins>
-            <plugin>
-                <artifactId>maven-jar-plugin</artifactId>
-                <configuration>
-                    <archive>
-                        <manifestFile>src/main/resources/META-INF/MANIFEST.MF</manifestFile>
-                    </archive>
-                </configuration>
-                <executions>
-                    <execution>
-                        <goals>
-                            <goal>test-jar</goal>
-                        </goals>
-                    </execution>
-                </executions>
-            </plugin>
-
-            <plugin>
-                <artifactId>maven-surefire-plugin</artifactId>
-                <configuration>
-                    <excludes>
-                        <exclude>**/TestContext.java</exclude>
-                    </excludes>
-                    <systemProperties>
-                        <property>
-                            <name>liquibase.defaultlogger.level</name>
-                            <value>severe</value>
-                        </property>
-                    </systemProperties>
-                </configuration>
-            </plugin>
-
-            <plugin>
-                <groupId>org.apache.maven.plugins</groupId>
-                <artifactId>maven-javadoc-plugin</artifactId>
-                <executions>
-                    <execution>
-                        <id>api</id>
-                        <phase>prepare-package</phase>
-                        <goals>
-                            <goal>javadoc</goal>
-                        </goals>
-                        <configuration>
-                            <sourcepath>../liquibase-core/src/main/java</sourcepath>
-                            <encoding>UTF-8</encoding>
-                        </configuration>
-                    </execution>
-                </executions>
-            </plugin>
-
-       
-
-            <!--<plugin>-->
-                <!--<groupId>org.apache.felix</groupId>-->
-                <!--<artifactId>maven-bundle-plugin</artifactId>-->
-                <!--<extensions>true</extensions>-->
-                <!--<configuration>-->
-                    <!--<instructions>-->
-                        <!--<_include>-osgi.bnd</_include>-->
-                    <!--</instructions>-->
-                    <!--<manifestLocation>${project.build.directory}/jar-with-deps/META-INF</manifestLocation>-->
-                <!--</configuration>-->
-                <!--<executions>-->
-                    <!--<execution>-->
-                        <!--<id>bundle-manifest</id>-->
-                        <!--<phase>process-classes</phase>-->
-                        <!--<goals>-->
-                            <!--<goal>manifest</goal>-->
-                        <!--</goals>-->
-                    <!--</execution>-->
-                <!--</executions>-->
-            <!--</plugin>-->
-
-            <plugin>
-                <artifactId>maven-assembly-plugin</artifactId>
-                <executions>
-                    <execution>
-                        <id>distro</id>
-                        <phase>package</phase>
-                        <goals>
-                            <goal>single</goal>
-                        </goals>
-                        <configuration>
-                            <descriptors>
-                                <!-- create the distribution archives -->
-                                <descriptor>src/main/resources/assembly/bin.xml</descriptor>
-                            </descriptors>
-                            <!--<archive>
-                              <manifestFile>../liquibase-core/src/main/resources/META-INF/MANIFEST.MF</manifestFile>
-                            </archive>-->
-                        </configuration>
-                    </execution>
-                </executions>
-                <version>2.3</version>
-            </plugin>
-            <plugin>
-                <artifactId>maven-deploy-plugin</artifactId>
-                <configuration>
-                    <skip>false</skip>
-                </configuration>
-            </plugin>
-          <plugin>
-            <groupId>org.apache.maven.plugins</groupId>
-            <artifactId>maven-source-plugin</artifactId>
-            <version>2.1.2</version>
-            <executions>
-              <execution>
-                <id>attach-sources</id>
-                <phase>verify</phase>
-                <goals>
-                  <goal>jar-no-fork</goal>
-                </goals>
-              </execution>
-            </executions>
-          </plugin>
-        </plugins>
-    </build>
-
-    <profiles>
-        <profile>
-            <id>release-sign-artifacts</id>
-            <activation>
-                <property>
-                    <name>performRelease</name>
-                    <value>true</value>
-                </property>
-            </activation>
-            <build>
-                <plugins>
-                    <plugin>
-                        <groupId>org.apache.maven.plugins</groupId>
-                        <artifactId>maven-gpg-plugin</artifactId>
-                        <executions>
-                            <execution>
-                                <id>sign-artifacts</id>
-                                <phase>verify</phase>
-                                <goals>
-                                    <goal>sign</goal>
-                                </goals>
-                            </execution>
-                        </executions>
-                    </plugin>
-                </plugins>
-            </build>
-        </profile>
-    </profiles>
-
-</project>
->>>>>>> be0828be
+</project>